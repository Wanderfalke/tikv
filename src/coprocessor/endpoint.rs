--- conflicted
+++ resolved
@@ -81,17 +81,7 @@
 }
 
 impl Host {
-<<<<<<< HEAD
-    pub fn new(kv_engine: Box<Engine>,
-               scheduler: Scheduler<Task>,
-               concurrency: usize,
-               txn_concurrency_on_busy: usize,
-               small_txn_tasks_limit: usize)
-               -> Host {
-        let queue = SmallGroupFirstQueue::new(txn_concurrency_on_busy, small_txn_tasks_limit);
-=======
-    pub fn new(engine: Box<Engine>, scheduler: Scheduler<Task>, concurrency: usize) -> Host {
->>>>>>> 2f29c8f3
+    pub fn new(kv_engine: Box<Engine>, scheduler: Scheduler<Task>, concurrency: usize) -> Host {
         Host {
             kv_engine: kv_engine,
             sched: scheduler,
