--- conflicted
+++ resolved
@@ -102,7 +102,11 @@
         }
     }
 
-<<<<<<< HEAD
+    fn running_task_count(&self) -> usize {
+        self.pool.get_task_count() + self.low_priority_pool.get_task_count() +
+        self.high_priority_pool.get_task_count()
+    }
+
     fn handle_snapshot_result(&mut self, id: u64, snapshot: engine::Result<Box<Snapshot>>) {
         let reqs = self.reqs.remove(&id).unwrap();
         let snap = match snapshot {
@@ -113,26 +117,37 @@
             }
         };
 
-        if self.pool.get_task_count() >= self.max_running_task_count {
+        if self.running_task_count() >= self.max_running_task_count {
             notify_batch_failed(Error::Full(self.max_running_task_count), reqs);
             return;
         }
 
+
         for req in reqs {
+            let pri = req.priority();
+            let pri_str = get_req_pri_str(pri);
             let type_str = get_req_type_str(req.req.get_tp());
-            COPR_PENDING_REQS.with_label_values(&[type_str]).add(1.0);
+            COPR_PENDING_REQS.with_label_values(&[type_str, pri_str]).add(1.0);
             let end_point = TiDbEndPoint::new(snap.clone());
             let txn_id = req.start_ts.unwrap_or_default();
-            self.pool.execute(txn_id, move || {
-                end_point.handle_request(req);
-                COPR_PENDING_REQS.with_label_values(&[type_str]).sub(1.0);
-            });
-        }
-=======
-    fn running_task_count(&self) -> usize {
-        self.pool.get_task_count() + self.low_priority_pool.get_task_count() +
-        self.high_priority_pool.get_task_count()
->>>>>>> 2477f80b
+
+            if pri == CommandPri::Low {
+                self.low_priority_pool.execute(txn_id, move || {
+                    end_point.handle_request(req);
+                    COPR_PENDING_REQS.with_label_values(&[type_str, pri_str]).dec();
+                });
+            } else if pri == CommandPri::High {
+                self.high_priority_pool.execute(txn_id, move || {
+                    end_point.handle_request(req);
+                    COPR_PENDING_REQS.with_label_values(&[type_str, pri_str]).dec();
+                });
+            } else {
+                self.pool.execute(txn_id, move || {
+                    end_point.handle_request(req);
+                    COPR_PENDING_REQS.with_label_values(&[type_str, pri_str]).dec();
+                });
+            }
+        }
     }
 }
 
@@ -323,40 +338,6 @@
                         } else {
                             self.reqs.insert(id, reqs);
                         }
-<<<<<<< HEAD
-=======
-                    };
-
-                    if self.running_task_count() >= self.max_running_task_count {
-                        notify_batch_failed(Error::Full(self.max_running_task_count), reqs);
-                        continue;
-                    }
-
-                    for req in reqs {
-                        let pri = req.priority();
-                        let pri_str = get_req_pri_str(pri);
-                        let type_str = get_req_type_str(req.req.get_tp());
-                        COPR_PENDING_REQS.with_label_values(&[type_str, pri_str]).add(1.0);
-                        let end_point = TiDbEndPoint::new(snap.clone());
-                        let txn_id = req.start_ts.unwrap_or_default();
-
-                        if pri == CommandPri::Low {
-                            self.low_priority_pool.execute(txn_id, move || {
-                                end_point.handle_request(req);
-                                COPR_PENDING_REQS.with_label_values(&[type_str, pri_str]).dec();
-                            });
-                        } else if pri == CommandPri::High {
-                            self.high_priority_pool.execute(txn_id, move || {
-                                end_point.handle_request(req);
-                                COPR_PENDING_REQS.with_label_values(&[type_str, pri_str]).dec();
-                            });
-                        } else {
-                            self.pool.execute(txn_id, move || {
-                                end_point.handle_request(req);
-                                COPR_PENDING_REQS.with_label_values(&[type_str, pri_str]).dec();
-                            });
-                        }
->>>>>>> 2477f80b
                     }
                 }
             }
