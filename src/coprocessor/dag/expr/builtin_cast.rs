// Copyright 2017 PingCAP, Inc.
//
// Licensed under the Apache License, Version 2.0 (the "License");
// you may not use this file except in compliance with the License.
// You may obtain a copy of the License at
//
//     http://www.apache.org/licenses/LICENSE-2.0
//
// Unless required by applicable law or agreed to in writing, software
// distributed under the License is distributed on an "AS IS" BASIS,
// See the License for the specific language governing permissions and
// limitations under the License.

// FIXME(shirly): remove following later
#![allow(dead_code)]

use std::{str, i64, u64};

<<<<<<< HEAD
use coprocessor::codec::{Datum, mysql};
use coprocessor::codec::mysql::{Decimal, Time, Duration, Json};
=======
use coprocessor::codec::{mysql, Datum};
use coprocessor::codec::mysql::{Decimal, Duration, Time};
>>>>>>> b2a5e35d
use coprocessor::codec::mysql::decimal::RoundMode;
use coprocessor::codec::convert::{self, convert_float_to_int, convert_float_to_uint,
                                  convert_int_to_uint};
use coprocessor::codec::mysql::types;

use super::{FnCall, Result, StatementContext};

impl FnCall {
    pub fn cast_int_as_int(&self, ctx: &StatementContext, row: &[Datum]) -> Result<Option<i64>> {
        self.children[0].eval_int(ctx, row)
    }

    pub fn cast_real_as_int(&self, ctx: &StatementContext, row: &[Datum]) -> Result<Option<i64>> {
        let val = try!(self.children[0].eval_real(ctx, row));
        if val.is_none() {
            return Ok(None);
        }
        let val = val.unwrap();
        if !mysql::has_unsigned_flag(self.tp.get_flag() as u64) {
            let res = try!(convert_float_to_int(val, i64::MIN, i64::MAX, types::DOUBLE));
            Ok(Some(res))
        } else {
            let uval = try!(convert_float_to_uint(val, u64::MAX, types::DOUBLE));
            Ok(Some(uval as i64))
        }
    }

    pub fn cast_decimal_as_int(
        &self,
        ctx: &StatementContext,
        row: &[Datum],
    ) -> Result<Option<i64>> {
        let val = try!(self.children[0].eval_decimal(ctx, row));
        if val.is_none() {
            return Ok(None);
        }
        let val = val.unwrap().round(0, RoundMode::HalfEven).unwrap();
        if mysql::has_unsigned_flag(self.tp.get_flag() as u64) {
            let uint = val.as_u64().unwrap();
            // TODO:handle overflow
            Ok(Some(uint as i64))
        } else {
            let val = val.as_i64().unwrap();
            // TODO:handle overflow
            Ok(Some(val))
        }
    }

    pub fn cast_str_as_int(&self, ctx: &StatementContext, row: &[Datum]) -> Result<Option<i64>> {
        if self.children[0].is_hybrid_type() {
            return self.children[0].eval_int(ctx, row);
        }
        let val = try!(self.children[0].eval_string(ctx, row));
        if val.is_none() {
            return Ok(None);
        }
        let val = val.unwrap();

        if !val.is_empty() && val[0] == b"-"[0] {
            // negative
            let v = try!(convert::bytes_to_int(ctx, &val));
            // TODO: if overflow, don't append this warning
            Ok(Some(v))
        } else {
            let urs = try!(convert::bytes_to_uint(ctx, &val));
            // TODO: process overflow
            Ok(Some(urs as i64))
        }
    }

    pub fn cast_time_as_int(&self, ctx: &StatementContext, row: &[Datum]) -> Result<Option<i64>> {
        let val = try!(self.children[0].eval_time(ctx, row));
        if val.is_none() {
            return Ok(None);
        }
        let mut val = val.unwrap();
        try!(val.round_frac(mysql::DEFAULT_FSP));
        let dec = try!(val.to_decimal());
        let res = try!(convert::dec_to_i64(dec));
        Ok(Some(res))
    }

<<<<<<< HEAD
    pub fn cast_duration_as_int(&self,
                                ctx: &StatementContext,
                                row: &[Datum])
                                -> Result<Option<i64>> {
        let val = try!(self.children[0].eval_duration(ctx, row));
        if val.is_none() {
            return Ok(None);
        }
        let mut val = val.unwrap();
        try!(val.round_frac(mysql::DEFAULT_FSP));
        let dec = try!(val.to_decimal());
        let res = try!(convert::dec_to_i64(dec));
        Ok(Some(res))
    }

    pub fn cast_json_as_int(&self, ctx: &StatementContext, row: &[Datum]) -> Result<Option<i64>> {
        let val = try!(self.children[0].eval_json(ctx, row));
        if val.is_none() {
            return Ok(None);
        }
        let val = val.unwrap();
        let res = try!(val.cast_to_int());
        Ok(Some(res))
=======
    pub fn cast_duration_as_int(
        &self,
        ctx: &StatementContext,
        row: &[Datum],
    ) -> Result<Option<i64>> {
        unimplemented!()
>>>>>>> b2a5e35d
    }

    pub fn cast_int_as_real(&self, ctx: &StatementContext, row: &[Datum]) -> Result<Option<f64>> {
        let val = try!(self.children[0].eval_int(ctx, row));
        if val.is_none() {
            return Ok(None);
        }
        let val = val.unwrap();
        if !mysql::has_unsigned_flag(self.children[0].get_tp().get_flag() as u64) {
            Ok(Some(val as f64))
        } else {
            let uval = try!(convert_int_to_uint(val, u64::MAX, types::LONG_LONG));
            Ok(Some(uval as f64))
        }
    }

    pub fn cast_real_as_real(&self, ctx: &StatementContext, row: &[Datum]) -> Result<Option<f64>> {
        self.children[0].eval_real(ctx, row)
    }

<<<<<<< HEAD
    pub fn cast_decimal_as_real(&self,
                                ctx: &StatementContext,
                                row: &[Datum])
                                -> Result<Option<f64>> {
        let val = try!(self.children[0].eval_decimal(ctx, row));
        if val.is_none() {
            return Ok(None);
        }
        let val = val.unwrap();
        let res = try!(val.as_f64());
        Ok(Some(res))
=======
    pub fn cast_decimal_as_real(
        &self,
        ctx: &StatementContext,
        row: &[Datum],
    ) -> Result<Option<f64>> {
        unimplemented!()
>>>>>>> b2a5e35d
    }

    pub fn cast_str_as_real(&self, ctx: &StatementContext, row: &[Datum]) -> Result<Option<f64>> {
        if self.children[0].is_hybrid_type() {
            return self.children[0].eval_real(ctx, row);
        }
        let val = try!(self.children[0].eval_string(ctx, row));
        if val.is_none() {
            return Ok(None);
        }
        let val = val.unwrap();
        let res = try!(convert::bytes_to_f64(ctx, &val));
        let flen = self.tp.get_flen();
        let decimal = self.tp.get_decimal();
        if flen == convert::UNSPECIFIED_LENGTH || decimal == convert::UNSPECIFIED_LENGTH {
            return Ok(Some(res));
        }
        let ret =
            try!(convert::float_to_float_with_specified_tp(ctx, res, flen as u8, decimal as u8));
        Ok(Some(ret))
    }

    pub fn cast_time_as_real(&self, ctx: &StatementContext, row: &[Datum]) -> Result<Option<f64>> {
        unimplemented!()
    }

    pub fn cast_duration_as_real(
        &self,
        ctx: &StatementContext,
        row: &[Datum],
    ) -> Result<Option<f64>> {
        unimplemented!()
    }

<<<<<<< HEAD
    pub fn cast_json_as_real(&self, ctx: &StatementContext, row: &[Datum]) -> Result<Option<f64>> {
        unimplemented!()
    }

    pub fn cast_int_as_decimal(&self,
                               ctx: &StatementContext,
                               row: &[Datum])
                               -> Result<Option<Decimal>> {
=======
    pub fn cast_int_as_decimal(
        &self,
        ctx: &StatementContext,
        row: &[Datum],
    ) -> Result<Option<Decimal>> {
>>>>>>> b2a5e35d
        let val = try!(self.children[0].eval_int(ctx, row));
        if val.is_none() {
            return Ok(None);
        }
        let val = val.unwrap();
        let field_type = &self.children[0].get_tp();
        let res = if !mysql::has_unsigned_flag(field_type.get_flag() as u64) {
            Decimal::from(val)
        } else {
            let uval = try!(convert_int_to_uint(val, u64::MAX, types::LONG_LONG));
            Decimal::from(uval)
        };
        let flen = field_type.get_flen();
        let decimal = field_type.get_decimal();
        if flen == convert::UNSPECIFIED_LENGTH || decimal == convert::UNSPECIFIED_LENGTH {
            return Ok(Some(res));
        }
        let res = try!(res.convert_to(ctx, flen as u8, decimal as u8));
        Ok(Some(res))
    }

    pub fn cast_real_as_decimal(
        &self,
        ctx: &StatementContext,
        row: &[Datum],
    ) -> Result<Option<Decimal>> {
        unimplemented!()
    }

    pub fn cast_decimal_as_decimal(
        &self,
        ctx: &StatementContext,
        row: &[Datum],
    ) -> Result<Option<Decimal>> {
        unimplemented!()
    }

    pub fn cast_str_as_decimal(
        &self,
        ctx: &StatementContext,
        row: &[Datum],
    ) -> Result<Option<Decimal>> {
        unimplemented!()
    }

    pub fn cast_time_as_decimal(
        &self,
        ctx: &StatementContext,
        row: &[Datum],
    ) -> Result<Option<Decimal>> {
        unimplemented!()
    }

    pub fn cast_duration_as_decimal(
        &self,
        ctx: &StatementContext,
        row: &[Datum],
    ) -> Result<Option<Decimal>> {
        unimplemented!()
    }

<<<<<<< HEAD

    pub fn cast_json_as_decimal(&self,
                                ctx: &StatementContext,
                                row: &[Datum])
                                -> Result<Option<Decimal>> {
        unimplemented!()
    }

    pub fn cast_int_as_str(&self,
                           ctx: &StatementContext,
                           row: &[Datum])
                           -> Result<Option<Vec<u8>>> {
=======
    pub fn cast_int_as_str(
        &self,
        ctx: &StatementContext,
        row: &[Datum],
    ) -> Result<Option<Vec<u8>>> {
>>>>>>> b2a5e35d
        unimplemented!()
    }

    pub fn cast_real_as_str(
        &self,
        ctx: &StatementContext,
        row: &[Datum],
    ) -> Result<Option<Vec<u8>>> {
        unimplemented!()
    }

    pub fn cast_decimal_as_str(
        &self,
        ctx: &StatementContext,
        row: &[Datum],
    ) -> Result<Option<Vec<u8>>> {
        unimplemented!()
    }

    pub fn cast_str_as_str(
        &self,
        ctx: &StatementContext,
        row: &[Datum],
    ) -> Result<Option<Vec<u8>>> {
        unimplemented!()
    }

<<<<<<< HEAD
    pub fn cast_time_as_str(&self,
                            ctx: &StatementContext,
                            row: &[Datum])
                            -> Result<Option<Vec<u8>>> {
=======
    pub fn cast_time_as_strl(
        &self,
        ctx: &StatementContext,
        row: &[Datum],
    ) -> Result<Option<Vec<u8>>> {
>>>>>>> b2a5e35d
        unimplemented!()
    }

    pub fn cast_duration_as_str(
        &self,
        ctx: &StatementContext,
        row: &[Datum],
    ) -> Result<Option<Vec<u8>>> {
        unimplemented!()
    }

<<<<<<< HEAD
    pub fn cast_json_as_str(&self,
                            ctx: &StatementContext,
                            row: &[Datum])
                            -> Result<Option<Vec<u8>>> {
        unimplemented!()
    }

    pub fn cast_int_as_time(&self,
                            ctx: &StatementContext,
                            row: &[Datum])
                            -> Result<Option<Vec<Time>>> {
=======
    pub fn cast_int_as_time(
        &self,
        ctx: &StatementContext,
        row: &[Datum],
    ) -> Result<Option<Vec<Time>>> {
>>>>>>> b2a5e35d
        unimplemented!()
    }

    pub fn cast_real_as_time(
        &self,
        ctx: &StatementContext,
        row: &[Datum],
    ) -> Result<Option<Vec<Time>>> {
        unimplemented!()
    }

    pub fn cast_decimal_as_time(
        &self,
        ctx: &StatementContext,
        row: &[Datum],
    ) -> Result<Option<Vec<Time>>> {
        unimplemented!()
    }

    pub fn cast_str_as_time(
        &self,
        ctx: &StatementContext,
        row: &[Datum],
    ) -> Result<Option<Vec<Time>>> {
        unimplemented!()
    }

    pub fn cast_time_as_time(
        &self,
        ctx: &StatementContext,
        row: &[Datum],
    ) -> Result<Option<Vec<Time>>> {
        unimplemented!()
    }

    pub fn cast_duration_as_time(
        &self,
        ctx: &StatementContext,
        row: &[Datum],
    ) -> Result<Option<Vec<Time>>> {
        unimplemented!()
    }

<<<<<<< HEAD
    pub fn cast_json_as_time(&self,
                             ctx: &StatementContext,
                             row: &[Datum])
                             -> Result<Option<Vec<Time>>> {
        unimplemented!()
    }

    pub fn cast_int_as_duration(&self,
                                ctx: &StatementContext,
                                row: &[Datum])
                                -> Result<Option<Vec<Duration>>> {
=======
    pub fn cast_int_as_duration(
        &self,
        ctx: &StatementContext,
        row: &[Datum],
    ) -> Result<Option<Vec<Duration>>> {
>>>>>>> b2a5e35d
        unimplemented!()
    }

    pub fn cast_real_as_duration(
        &self,
        ctx: &StatementContext,
        row: &[Datum],
    ) -> Result<Option<Vec<Duration>>> {
        unimplemented!()
    }

    pub fn cast_decimal_as_duration(
        &self,
        ctx: &StatementContext,
        row: &[Datum],
    ) -> Result<Option<Vec<Duration>>> {
        unimplemented!()
    }

    pub fn cast_str_as_duration(
        &self,
        ctx: &StatementContext,
        row: &[Datum],
    ) -> Result<Option<Vec<Duration>>> {
        unimplemented!()
    }

    pub fn cast_time_as_duration(
        &self,
        ctx: &StatementContext,
        row: &[Datum],
    ) -> Result<Option<Vec<Duration>>> {
        unimplemented!()
    }

    pub fn cast_duration_as_duration(
        &self,
        ctx: &StatementContext,
        row: &[Datum],
    ) -> Result<Option<Vec<Duration>>> {
        unimplemented!()
    }

    pub fn cast_json_as_duration(&self,
                                 ctx: &StatementContext,
                                 row: &[Datum])
                                 -> Result<Option<Vec<Duration>>> {
        unimplemented!()
    }

    pub fn cast_int_as_json(&self,
                            ctx: &StatementContext,
                            row: &[Datum])
                            -> Result<Option<Vec<Json>>> {
        unimplemented!()
    }

    pub fn cast_real_as_json(&self,
                             ctx: &StatementContext,
                             row: &[Datum])
                             -> Result<Option<Vec<Json>>> {
        unimplemented!()
    }

    pub fn cast_decimal_as_json(&self,
                                ctx: &StatementContext,
                                row: &[Datum])
                                -> Result<Option<Vec<Json>>> {
        unimplemented!()
    }

    pub fn cast_str_as_json(&self,
                            ctx: &StatementContext,
                            row: &[Datum])
                            -> Result<Option<Vec<Json>>> {
        unimplemented!()
    }

    pub fn cast_time_as_json(&self,
                             ctx: &StatementContext,
                             row: &[Datum])
                             -> Result<Option<Vec<Json>>> {
        unimplemented!()
    }

    pub fn cast_duration_as_json(&self,
                                 ctx: &StatementContext,
                                 row: &[Datum])
                                 -> Result<Option<Vec<Json>>> {
        unimplemented!()
    }

    pub fn cast_json_as_json(&self,
                             ctx: &StatementContext,
                             row: &[Datum])
                             -> Result<Option<Vec<Json>>> {
        unimplemented!()
    }
}<|MERGE_RESOLUTION|>--- conflicted
+++ resolved
@@ -16,13 +16,8 @@
 
 use std::{str, i64, u64};
 
-<<<<<<< HEAD
-use coprocessor::codec::{Datum, mysql};
-use coprocessor::codec::mysql::{Decimal, Time, Duration, Json};
-=======
 use coprocessor::codec::{mysql, Datum};
-use coprocessor::codec::mysql::{Decimal, Duration, Time};
->>>>>>> b2a5e35d
+use coprocessor::codec::mysql::{Decimal, Duration, Json, Time};
 use coprocessor::codec::mysql::decimal::RoundMode;
 use coprocessor::codec::convert::{self, convert_float_to_int, convert_float_to_uint,
                                   convert_int_to_uint};
@@ -105,11 +100,11 @@
         Ok(Some(res))
     }
 
-<<<<<<< HEAD
-    pub fn cast_duration_as_int(&self,
-                                ctx: &StatementContext,
-                                row: &[Datum])
-                                -> Result<Option<i64>> {
+    pub fn cast_duration_as_int(
+        &self,
+        ctx: &StatementContext,
+        row: &[Datum],
+    ) -> Result<Option<i64>> {
         let val = try!(self.children[0].eval_duration(ctx, row));
         if val.is_none() {
             return Ok(None);
@@ -129,14 +124,6 @@
         let val = val.unwrap();
         let res = try!(val.cast_to_int());
         Ok(Some(res))
-=======
-    pub fn cast_duration_as_int(
-        &self,
-        ctx: &StatementContext,
-        row: &[Datum],
-    ) -> Result<Option<i64>> {
-        unimplemented!()
->>>>>>> b2a5e35d
     }
 
     pub fn cast_int_as_real(&self, ctx: &StatementContext, row: &[Datum]) -> Result<Option<f64>> {
@@ -157,11 +144,11 @@
         self.children[0].eval_real(ctx, row)
     }
 
-<<<<<<< HEAD
-    pub fn cast_decimal_as_real(&self,
-                                ctx: &StatementContext,
-                                row: &[Datum])
-                                -> Result<Option<f64>> {
+    pub fn cast_decimal_as_real(
+        &self,
+        ctx: &StatementContext,
+        row: &[Datum],
+    ) -> Result<Option<f64>> {
         let val = try!(self.children[0].eval_decimal(ctx, row));
         if val.is_none() {
             return Ok(None);
@@ -169,14 +156,6 @@
         let val = val.unwrap();
         let res = try!(val.as_f64());
         Ok(Some(res))
-=======
-    pub fn cast_decimal_as_real(
-        &self,
-        ctx: &StatementContext,
-        row: &[Datum],
-    ) -> Result<Option<f64>> {
-        unimplemented!()
->>>>>>> b2a5e35d
     }
 
     pub fn cast_str_as_real(&self, ctx: &StatementContext, row: &[Datum]) -> Result<Option<f64>> {
@@ -194,8 +173,12 @@
         if flen == convert::UNSPECIFIED_LENGTH || decimal == convert::UNSPECIFIED_LENGTH {
             return Ok(Some(res));
         }
-        let ret =
-            try!(convert::float_to_float_with_specified_tp(ctx, res, flen as u8, decimal as u8));
+        let ret = try!(convert::float_to_float_with_specified_tp(
+            ctx,
+            res,
+            flen as u8,
+            decimal as u8
+        ));
         Ok(Some(ret))
     }
 
@@ -211,22 +194,15 @@
         unimplemented!()
     }
 
-<<<<<<< HEAD
     pub fn cast_json_as_real(&self, ctx: &StatementContext, row: &[Datum]) -> Result<Option<f64>> {
         unimplemented!()
     }
 
-    pub fn cast_int_as_decimal(&self,
-                               ctx: &StatementContext,
-                               row: &[Datum])
-                               -> Result<Option<Decimal>> {
-=======
     pub fn cast_int_as_decimal(
         &self,
         ctx: &StatementContext,
         row: &[Datum],
     ) -> Result<Option<Decimal>> {
->>>>>>> b2a5e35d
         let val = try!(self.children[0].eval_int(ctx, row));
         if val.is_none() {
             return Ok(None);
@@ -288,26 +264,20 @@
         unimplemented!()
     }
 
-<<<<<<< HEAD
-
-    pub fn cast_json_as_decimal(&self,
-                                ctx: &StatementContext,
-                                row: &[Datum])
-                                -> Result<Option<Decimal>> {
-        unimplemented!()
-    }
-
-    pub fn cast_int_as_str(&self,
-                           ctx: &StatementContext,
-                           row: &[Datum])
-                           -> Result<Option<Vec<u8>>> {
-=======
+
+    pub fn cast_json_as_decimal(
+        &self,
+        ctx: &StatementContext,
+        row: &[Datum],
+    ) -> Result<Option<Decimal>> {
+        unimplemented!()
+    }
+
     pub fn cast_int_as_str(
         &self,
         ctx: &StatementContext,
         row: &[Datum],
     ) -> Result<Option<Vec<u8>>> {
->>>>>>> b2a5e35d
         unimplemented!()
     }
 
@@ -335,18 +305,11 @@
         unimplemented!()
     }
 
-<<<<<<< HEAD
-    pub fn cast_time_as_str(&self,
-                            ctx: &StatementContext,
-                            row: &[Datum])
-                            -> Result<Option<Vec<u8>>> {
-=======
-    pub fn cast_time_as_strl(
-        &self,
-        ctx: &StatementContext,
-        row: &[Datum],
-    ) -> Result<Option<Vec<u8>>> {
->>>>>>> b2a5e35d
+    pub fn cast_time_as_str(
+        &self,
+        ctx: &StatementContext,
+        row: &[Datum],
+    ) -> Result<Option<Vec<u8>>> {
         unimplemented!()
     }
 
@@ -358,25 +321,19 @@
         unimplemented!()
     }
 
-<<<<<<< HEAD
-    pub fn cast_json_as_str(&self,
-                            ctx: &StatementContext,
-                            row: &[Datum])
-                            -> Result<Option<Vec<u8>>> {
-        unimplemented!()
-    }
-
-    pub fn cast_int_as_time(&self,
-                            ctx: &StatementContext,
-                            row: &[Datum])
-                            -> Result<Option<Vec<Time>>> {
-=======
+    pub fn cast_json_as_str(
+        &self,
+        ctx: &StatementContext,
+        row: &[Datum],
+    ) -> Result<Option<Vec<u8>>> {
+        unimplemented!()
+    }
+
     pub fn cast_int_as_time(
         &self,
         ctx: &StatementContext,
         row: &[Datum],
     ) -> Result<Option<Vec<Time>>> {
->>>>>>> b2a5e35d
         unimplemented!()
     }
 
@@ -420,25 +377,19 @@
         unimplemented!()
     }
 
-<<<<<<< HEAD
-    pub fn cast_json_as_time(&self,
-                             ctx: &StatementContext,
-                             row: &[Datum])
-                             -> Result<Option<Vec<Time>>> {
-        unimplemented!()
-    }
-
-    pub fn cast_int_as_duration(&self,
-                                ctx: &StatementContext,
-                                row: &[Datum])
-                                -> Result<Option<Vec<Duration>>> {
-=======
+    pub fn cast_json_as_time(
+        &self,
+        ctx: &StatementContext,
+        row: &[Datum],
+    ) -> Result<Option<Vec<Time>>> {
+        unimplemented!()
+    }
+
     pub fn cast_int_as_duration(
         &self,
         ctx: &StatementContext,
         row: &[Datum],
     ) -> Result<Option<Vec<Duration>>> {
->>>>>>> b2a5e35d
         unimplemented!()
     }
 
@@ -482,59 +433,67 @@
         unimplemented!()
     }
 
-    pub fn cast_json_as_duration(&self,
-                                 ctx: &StatementContext,
-                                 row: &[Datum])
-                                 -> Result<Option<Vec<Duration>>> {
-        unimplemented!()
-    }
-
-    pub fn cast_int_as_json(&self,
-                            ctx: &StatementContext,
-                            row: &[Datum])
-                            -> Result<Option<Vec<Json>>> {
-        unimplemented!()
-    }
-
-    pub fn cast_real_as_json(&self,
-                             ctx: &StatementContext,
-                             row: &[Datum])
-                             -> Result<Option<Vec<Json>>> {
-        unimplemented!()
-    }
-
-    pub fn cast_decimal_as_json(&self,
-                                ctx: &StatementContext,
-                                row: &[Datum])
-                                -> Result<Option<Vec<Json>>> {
-        unimplemented!()
-    }
-
-    pub fn cast_str_as_json(&self,
-                            ctx: &StatementContext,
-                            row: &[Datum])
-                            -> Result<Option<Vec<Json>>> {
-        unimplemented!()
-    }
-
-    pub fn cast_time_as_json(&self,
-                             ctx: &StatementContext,
-                             row: &[Datum])
-                             -> Result<Option<Vec<Json>>> {
-        unimplemented!()
-    }
-
-    pub fn cast_duration_as_json(&self,
-                                 ctx: &StatementContext,
-                                 row: &[Datum])
-                                 -> Result<Option<Vec<Json>>> {
-        unimplemented!()
-    }
-
-    pub fn cast_json_as_json(&self,
-                             ctx: &StatementContext,
-                             row: &[Datum])
-                             -> Result<Option<Vec<Json>>> {
+    pub fn cast_json_as_duration(
+        &self,
+        ctx: &StatementContext,
+        row: &[Datum],
+    ) -> Result<Option<Vec<Duration>>> {
+        unimplemented!()
+    }
+
+    pub fn cast_int_as_json(
+        &self,
+        ctx: &StatementContext,
+        row: &[Datum],
+    ) -> Result<Option<Vec<Json>>> {
+        unimplemented!()
+    }
+
+    pub fn cast_real_as_json(
+        &self,
+        ctx: &StatementContext,
+        row: &[Datum],
+    ) -> Result<Option<Vec<Json>>> {
+        unimplemented!()
+    }
+
+    pub fn cast_decimal_as_json(
+        &self,
+        ctx: &StatementContext,
+        row: &[Datum],
+    ) -> Result<Option<Vec<Json>>> {
+        unimplemented!()
+    }
+
+    pub fn cast_str_as_json(
+        &self,
+        ctx: &StatementContext,
+        row: &[Datum],
+    ) -> Result<Option<Vec<Json>>> {
+        unimplemented!()
+    }
+
+    pub fn cast_time_as_json(
+        &self,
+        ctx: &StatementContext,
+        row: &[Datum],
+    ) -> Result<Option<Vec<Json>>> {
+        unimplemented!()
+    }
+
+    pub fn cast_duration_as_json(
+        &self,
+        ctx: &StatementContext,
+        row: &[Datum],
+    ) -> Result<Option<Vec<Json>>> {
+        unimplemented!()
+    }
+
+    pub fn cast_json_as_json(
+        &self,
+        ctx: &StatementContext,
+        row: &[Datum],
+    ) -> Result<Option<Vec<Json>>> {
         unimplemented!()
     }
 }