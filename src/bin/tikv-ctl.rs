// Copyright 2016 PingCAP, Inc.
//
// Licensed under the Apache License, Version 2.0 (the "License");
// you may not use this file except in compliance with the License.
// You may obtain a copy of the License at
//
//     http://www.apache.org/licenses/LICENSE-2.0
//
// Unless required by applicable law or agreed to in writing, software
// distributed under the License is distributed on an "AS IS" BASIS,
// See the License for the specific language governing permissions and
// limitations under the License.

#![feature(plugin)]
#![cfg_attr(feature = "dev", plugin(clippy))]
#![cfg_attr(not(feature = "dev"), allow(unknown_lints))]

#![allow(needless_pass_by_value)]

extern crate tikv;
extern crate clap;
extern crate protobuf;
extern crate kvproto;
extern crate rocksdb;
extern crate tempdir;

use std::{str, u64};
use clap::{Arg, App, SubCommand};
use protobuf::Message;
use kvproto::raft_cmdpb::RaftCmdRequest;
use kvproto::raft_serverpb::{RaftLocalState, RegionLocalState, RaftApplyState, PeerState};
use kvproto::eraftpb::Entry;
use rocksdb::DB;
use tikv::util::{self, escape, unescape};
use tikv::util::codec::bytes::encode_bytes;
use tikv::raftstore::store::keys;
use tikv::raftstore::store::engine::{Peekable, Iterable, IterOption};
use tikv::storage::{KV_CFS, RAFT_CFS, CF_RAFT, CF_LOCK, CF_WRITE, CF_DEFAULT, CfName};
use tikv::storage::mvcc::{Lock, Write};
use tikv::storage::types::Key;

fn main() {
    let mut app = App::new("TiKV Ctl")
        .author("PingCAP")
        .about("Distributed transactional key value database powered by Rust and Raft")
        .arg(Arg::with_name("db")
            .short("d")
            .takes_value(true)
            .help("set rocksdb path, required"))
        .arg(Arg::with_name("raft_db")
            .short("raft_db")
            .takes_value(true)
            .help("set raft rocksdb path, required"))
        .subcommand(SubCommand::with_name("raft")
            .about("print raft log entry")
            .subcommand(SubCommand::with_name("log")
                .about("print the raft log entry info")
                .arg(Arg::with_name("region")
                    .short("r")
                    .takes_value(true)
                    .help("set the region id"))
                .arg(Arg::with_name("index")
                    .short("i")
                    .takes_value(true)
                    .help("set the raft log index"))
                .arg(Arg::with_name("key")
                    .short("k")
                    .takes_value(true)
                    .help("set the raw key")))
            .subcommand(SubCommand::with_name("region")
                .about("print region info")
                .arg(Arg::with_name("region")
                    .short("r")
                    .takes_value(true)
                    .help("set the region id, if not specified, print all regions."))
                .arg(Arg::with_name("skip-tombstone")
                    .short("s")
                    .takes_value(false)
                    .help("skip tombstone region."))))
        .subcommand(SubCommand::with_name("size")
            .about("print region size")
            .arg(Arg::with_name("region")
                .short("r")
                .takes_value(true)
                .help("set the region id, if not specified, print all regions."))
            .arg(Arg::with_name("cf")
                .short("c")
                .takes_value(true)
                .help("set the cf name, if not specified, print all cf.")))
        .subcommand(SubCommand::with_name("scan")
            .about("print the range db range")
            .arg(Arg::with_name("from")
                .short("f")
                .takes_value(true)
                .help("set the scan from raw key, in escaped format"))
            .arg(Arg::with_name("to")
                .short("t")
                .takes_value(true)
                .help("set the scan end raw key, in escaped format"))
            .arg(Arg::with_name("limit")
                .short("l")
                .takes_value(true)
                .help("set the scan limit"))
            .arg(Arg::with_name("start_ts")
                .short("s")
                .takes_value(true)
                .help("set the scan start_ts as filter"))
            .arg(Arg::with_name("commit_ts")
                .takes_value(true)
                .help("set the scan commit_ts as filter"))
            .arg(Arg::with_name("cf")
                .short("c")
                .takes_value(true)
                .help("column family name")))
        .subcommand(SubCommand::with_name("print")
            .about("print the raw value")
            .arg(Arg::with_name("cf")
                .short("c")
                .takes_value(true)
                .help("column family name"))
            .arg(Arg::with_name("key")
                .short("k")
                .takes_value(true)
                .help("set the query raw key, in escaped form")))
        .subcommand(SubCommand::with_name("mvcc")
            .about("print the mvcc value")
            .arg(Arg::with_name("cf")
                .short("c")
                .takes_value(true)
                .help("column family name, only can be default/lock/write"))
            .arg(Arg::with_name("key")
                .short("key")
                .takes_value(true)
                .help("the query key"))
            .arg(Arg::with_name("encoded")
                .short("e")
                .takes_value(false)
                .help("set it when the key is already encoded."))
            .arg(Arg::with_name("start_ts")
                .short("s")
                .takes_value(true)
                .help("set start_ts as filter"))
            .arg(Arg::with_name("commit_ts")
                .takes_value(true)
                .help("set commit_ts as filter")));
    let matches = app.clone().get_matches();

    let db_path = matches.value_of("db").unwrap();
    let kv_db = util::rocksdb::open(db_path, KV_CFS).unwrap();
    let raft_db_path = matches.value_of("raft_db").unwrap();
    let raft_db = util::rocksdb::open(raft_db_path, RAFT_CFS).unwrap();

    if let Some(matches) = matches.subcommand_matches("print") {
        let cf_name = matches.value_of("cf").unwrap_or(CF_DEFAULT);
        let key = String::from(matches.value_of("key").unwrap());
        dump_raw_value(kv_db, cf_name, key);
    } else if let Some(matches) = matches.subcommand_matches("raft") {
        if let Some(matches) = matches.subcommand_matches("log") {
            let key = match matches.value_of("key") {
                None => {
                    let region = String::from(matches.value_of("region").unwrap());
                    let index = String::from(matches.value_of("index").unwrap());
                    keys::raft_log_key(region.parse().unwrap(), index.parse().unwrap())
                }
                Some(k) => unescape(k),
            };
            dump_raft_log_entry(raft_db, &key);
        } else if let Some(matches) = matches.subcommand_matches("region") {
            let skip_tombstone = matches.is_present("skip-tombstone");
            match matches.value_of("region") {
                Some(id) => {
                    dump_region_info(&raft_db, &kv_db, id.parse().unwrap(), skip_tombstone);
                }
                None => {
                    dump_all_region_info(&raft_db, &kv_db, skip_tombstone);
                }
            }
        } else {
            panic!("Currently only support raft log entry and scan.")
        }
    } else if let Some(matches) = matches.subcommand_matches("size") {
        let cf_name = matches.value_of("cf");
        match matches.value_of("region") {
            Some(id) => {
<<<<<<< HEAD
                dump_region_size(&raft_db, &kv_db, id.parse().unwrap());
            }
            None => dump_all_region_size(&raft_db, &kv_db),
=======
                dump_region_size(&db, id.parse().unwrap(), cf_name);
            }
            None => dump_all_region_size(&db, cf_name),
>>>>>>> c2d36f5b
        }
    } else if let Some(matches) = matches.subcommand_matches("scan") {
        let from = String::from(matches.value_of("from").unwrap());
        let to = matches.value_of("to").map(String::from);
        let limit = matches.value_of("limit").map(|s| s.parse().unwrap());
        let cf_name = matches.value_of("cf").unwrap_or(CF_DEFAULT);
        let start_ts = matches.value_of("start_ts").map(|s| s.parse().unwrap());
        let commit_ts = matches.value_of("commit_ts").map(|s| s.parse().unwrap());
        if let Some(ref to) = to {
            if to <= &from {
                panic!("The region's start pos must greater than the end pos.")
            }
        }
        dump_range(kv_db, from, to, limit, cf_name, start_ts, commit_ts);
    } else if let Some(matches) = matches.subcommand_matches("mvcc") {
        let cf_name = matches.value_of("cf").unwrap_or(CF_DEFAULT);
        let key = matches.value_of("key").unwrap();
        let key_encoded = matches.is_present("encoded");
        let start_ts = matches.value_of("start_ts").map(|s| s.parse().unwrap());
        let commit_ts = matches.value_of("commit_ts").map(|s| s.parse().unwrap());
        println!("You are searching Key {}: ", key);
        match cf_name {
            CF_DEFAULT => {
                dump_mvcc_default(&kv_db, key, key_encoded, start_ts);
            }
            CF_LOCK => {
                dump_mvcc_lock(&kv_db, key, key_encoded, start_ts);
            }
            CF_WRITE => {
                dump_mvcc_write(&kv_db, key, key_encoded, start_ts, commit_ts);
            }
            "all" => {
                dump_mvcc_default(&kv_db, key, key_encoded, start_ts);
                dump_mvcc_lock(&kv_db, key, key_encoded, start_ts);
                dump_mvcc_write(&kv_db, key, key_encoded, start_ts, commit_ts);
            }
            _ => {
                println!("The cf: {} cannot be dumped", cf_name);
                let _ = app.print_help();
            }
        }
    } else {
        let _ = app.print_help();
    }

}

pub trait MvccDeserializable: PartialEq {
    fn deserialize(bytes: &[u8]) -> Self;
}

impl MvccDeserializable for Write {
    fn deserialize(bytes: &[u8]) -> Self {
        Write::parse(bytes).unwrap()
    }
}

impl MvccDeserializable for Lock {
    fn deserialize(bytes: &[u8]) -> Self {
        Lock::parse(bytes).unwrap()
    }
}

impl MvccDeserializable for Vec<u8> {
    fn deserialize(bytes: &[u8]) -> Self {
        bytes.to_vec()
    }
}

#[derive(PartialEq, Debug)]
pub struct MvccKv<T> {
    key: Key,
    value: T,
}

pub fn gen_mvcc_iter<T: MvccDeserializable>(kv_db: &DB,
                                            key_prefix: &str,
                                            prefix_is_encoded: bool,
                                            mvcc_type: CfName)
                                            -> Vec<MvccKv<T>> {
    let encoded_prefix = if prefix_is_encoded {
        unescape(key_prefix)
    } else {
        encode_bytes(unescape(key_prefix).as_slice())
    };
    let iter_opt = IterOption::new(None, false);
    let mut iter = kv_db.new_iterator_cf(mvcc_type, iter_opt).unwrap();
    iter.seek(keys::data_key(&encoded_prefix).as_slice().into());
    if !iter.valid() {
        vec![]
    } else {
        let kvs = iter.map(|s| {
            let key = &keys::origin_key(&s.0);
            MvccKv {
                key: Key::from_encoded(key.to_vec()),
                value: T::deserialize(&s.1),
            }
        });
        kvs.take_while(|s| s.key.encoded().starts_with(&encoded_prefix))
            .collect()
    }
}


fn dump_mvcc_default(kv_db: &DB, key: &str, encoded: bool, start_ts: Option<u64>) {
    let kvs: Vec<MvccKv<Vec<u8>>> = gen_mvcc_iter(kv_db, key, encoded, CF_DEFAULT);
    for kv in kvs {
        let ts = kv.key.decode_ts().unwrap();
        let key = kv.key.truncate_ts().unwrap();
        if start_ts.is_none() || start_ts.unwrap() == ts {
            println!("Key: {:?}", escape(key.encoded()));
            println!("Value: {:?}", escape(kv.value.as_slice()));
            println!("Start_ts: {:?}", ts);
            println!("");
        }
    }
}

fn dump_mvcc_lock(kv_db: &DB, key: &str, encoded: bool, start_ts: Option<u64>) {
    let kvs: Vec<MvccKv<Lock>> = gen_mvcc_iter(kv_db, key, encoded, CF_LOCK);
    for kv in kvs {
        let lock = &kv.value;
        if start_ts.is_none() || start_ts.unwrap() == lock.ts {
            println!("Key: {:?}", escape(kv.key.encoded()));
            println!("Primary: {:?}", escape(lock.primary.as_slice()));
            println!("Type: {:?}", lock.lock_type);
            println!("Start_ts: {:?}", lock.ts);
            println!("");
        }
    }
}

fn dump_mvcc_write(kv_db: &DB,
                   key: &str,
                   encoded: bool,
                   start_ts: Option<u64>,
                   commit_ts: Option<u64>) {
    let kvs: Vec<MvccKv<Write>> = gen_mvcc_iter(kv_db, key, encoded, CF_WRITE);
    for kv in kvs {
        let write = &kv.value;
        let cmt_ts = kv.key.decode_ts().unwrap();
        let key = kv.key.truncate_ts().unwrap();
        if (start_ts.is_none() || start_ts.unwrap() == write.start_ts) &&
           (commit_ts.is_none() || commit_ts.unwrap() == cmt_ts) {
            println!("Key: {:?}", escape(key.encoded()));
            println!("Type: {:?}", write.write_type);
            println!("Start_ts: {:?}", write.start_ts);
            println!("Commit_ts: {:?}", cmt_ts);
            println!("Short value: {:?}", write.short_value);
            println!("");
        }
    }
}

fn dump_raw_value(kv_db: DB, cf: &str, key: String) {
    let key = unescape(&key);
    let value = kv_db.get_value_cf(cf, &key).unwrap();
    println!("value: {}", value.map_or("None".to_owned(), |v| escape(&v)));
}

fn dump_raft_log_entry(raft_db: DB, idx_key: &[u8]) {
    let (region_id, idx) = keys::decode_raft_log_key(idx_key).unwrap();
    println!("idx_key: {}", escape(idx_key));
    println!("region: {}", region_id);
    println!("log index: {}", idx);
    let mut ent: Entry = raft_db.get_msg_cf(CF_RAFT, idx_key).unwrap().unwrap();
    let data = ent.take_data();
    println!("entry {:?}", ent);
    let mut msg = RaftCmdRequest::new();
    msg.merge_from_bytes(&data).unwrap();
    println!("msg len: {}", data.len());
    println!("{:?}", msg);
}

fn dump_region_info(raft_db: &DB, kv_db: &DB, region_id: u64, skip_tombstone: bool) {
    let region_state_key = keys::region_state_key(region_id);
    let region_state: Option<RegionLocalState> = raft_db.get_msg(&region_state_key).unwrap();
    if skip_tombstone &&
       region_state.as_ref().map_or(false, |s| s.get_state() == PeerState::Tombstone) {
        return;
    }
    println!("region state key: {}", escape(&region_state_key));
    println!("region state: {:?}", region_state);

    let raft_state_key = keys::raft_state_key(region_id);
    println!("raft state key: {}", escape(&raft_state_key));
    let raft_state: Option<RaftLocalState> = raft_db.get_msg_cf(CF_RAFT, &raft_state_key).unwrap();
    println!("raft state: {:?}", raft_state);

    let apply_state_key = keys::apply_state_key(region_id);
    println!("apply state key: {}", escape(&apply_state_key));
    let apply_state: Option<RaftApplyState> = kv_db.get_msg(&apply_state_key).unwrap();
    println!("apply state: {:?}", apply_state);
}

fn convert_gbmb(mut bytes: u64) -> String {
    const GB: u64 = 1024 * 1024 * 1024;
    const MB: u64 = 1024 * 1024;
    if bytes < MB {
        return bytes.to_string();
    }
    let mb = if bytes % GB == 0 {
        String::from("")
    } else {
        format!("{:.3} MB ", (bytes % GB) as f64 / MB as f64)
    };
    bytes /= GB;
    let gb = if bytes == 0 {
        String::from("")
    } else {
        format!("{} GB ", bytes)
    };
    format!("{}{}", gb, mb)
}

<<<<<<< HEAD
fn dump_region_size(raft_db: &DB, kv_db: &DB, region_id: u64) {
    println!("region id: {}", region_id);
    let size = get_region_size(raft_db, kv_db, region_id);
=======
fn dump_region_size(db: &DB, region_id: u64, cf: Option<&str>) {
    println!("region id: {}", region_id);
    if let Some(cf_name) = cf {
        println!("cf_name: {}", cf_name);
    }
    let size = get_region_size(db, region_id, cf);
>>>>>>> c2d36f5b
    println!("region size: {}", convert_gbmb(size));
}

fn dump_all_region_info(raft_db: &DB, kv_db: &DB, skip_tombstone: bool) {
    let region_ids = get_all_region_ids(raft_db);
    for region_id in region_ids {
        dump_region_info(raft_db, kv_db, region_id, skip_tombstone);
    }
}

<<<<<<< HEAD
fn dump_all_region_size(raft_db: &DB, kv_db: &DB) {
    let mut region_ids = get_all_region_ids(raft_db);
    let mut region_sizes: Vec<u64> =
        region_ids.iter().map(|&region_id| get_region_size(raft_db, kv_db, region_id)).collect();
=======
fn dump_all_region_size(db: &DB, cf: Option<&str>) {
    let mut region_ids = get_all_region_ids(db);
    let mut region_sizes: Vec<u64> =
        region_ids.iter().map(|&region_id| get_region_size(db, region_id, cf)).collect();
>>>>>>> c2d36f5b
    let region_number = region_ids.len();
    let total_size = region_sizes.iter().sum();
    let mut v: Vec<(u64, u64)> = region_sizes.drain(..).zip(region_ids.drain(..)).collect();
    v.sort();
    v.reverse();
    println!("total region number: {}", region_number);
    println!("total region size: {}", convert_gbmb(total_size));
    for (size, id) in v {
        println!("region_id: {}", id);
        println!("region size: {}", convert_gbmb(size));
    }
}

fn get_all_region_ids(raft_db: &DB) -> Vec<u64> {
    let start_key = keys::REGION_META_MIN_KEY;
    let end_key = keys::REGION_META_MAX_KEY;
    let mut region_ids = vec![];
    raft_db.scan(start_key,
              end_key,
              false,
              &mut |key, _| {
            let (region_id, suffix) = keys::decode_region_meta_key(key)?;
            if suffix != keys::REGION_STATE_SUFFIX {
                return Ok(true);
            }
            region_ids.push(region_id);
            Ok(true)
        })
        .unwrap();
    region_ids
}

<<<<<<< HEAD
fn get_region_size(raft_db: &DB, kv_db: &DB, region_id: u64) -> u64 {
=======
fn get_region_size(db: &DB, region_id: u64, cf: Option<&str>) -> u64 {
>>>>>>> c2d36f5b
    let region_state_key = keys::region_state_key(region_id);
    let region_state: RegionLocalState = raft_db.get_msg(&region_state_key).unwrap().unwrap();
    let region = region_state.get_region();
    let start_key = &keys::data_key(region.get_start_key());
    let end_key = &keys::data_end_key(region.get_end_key());
    let mut size: u64 = 0;
    let cf_arr = match cf {
        Some(s) => vec![s],
        None => vec![CF_DEFAULT, CF_WRITE, CF_LOCK],
    };
    for cf in &cf_arr {
        kv_db.scan_cf(cf,
                     start_key,
                     end_key,
                     true,
                     &mut |_, v| {
                         size += v.len() as u64;
                         Ok(true)
                     })
            .unwrap();
    }
    size
}

fn parse_ts_key_from_key(encode_key: Vec<u8>) -> (u64, Vec<u8>) {
    let item_key = Key::from_encoded(encode_key);
    let ts = item_key.decode_ts().unwrap();
    let item_key = item_key.truncate_ts().unwrap();
    let key = item_key.encoded();
    (ts, key.clone())
}

fn dump_range(kv_db: DB,
              from: String,
              to: Option<String>,
              limit: Option<u64>,
              cf: &str,
              start_ts: Option<u64>,
              commit_ts: Option<u64>) {
    let from = unescape(&from);
    let to = to.map_or_else(|| vec![0xff], |s| unescape(&s));
    let limit = limit.unwrap_or(u64::MAX);

    if limit == 0 {
        return;
    }
    let mut cnt = 0;
    kv_db.scan_cf(cf,
                 &from,
                 &to,
                 true,
                 &mut |k, v| {
            let mut right_key = true;
            match cf {
                CF_DEFAULT => {
                    let (ts, _) = parse_ts_key_from_key(escape(k).into_bytes());
                    right_key = start_ts.is_none() || ts == start_ts.unwrap();
                }
                CF_WRITE => {
                    let value = Write::deserialize(v.as_ref());
                    let (cmt_ts, _) = parse_ts_key_from_key(escape(k).into_bytes());
                    right_key = (start_ts.is_none() || value.start_ts == start_ts.unwrap()) &&
                                (commit_ts.is_none() || cmt_ts == commit_ts.unwrap());
                }
                CF_LOCK => {
                    let value = Lock::deserialize(v.as_ref());
                    right_key = start_ts.is_none() || value.ts == start_ts.unwrap();
                }
                _ => {}
            }

            if right_key {
                println!("key: {}, value len: {}", escape(k), v.len());
                println!("{}", escape(v));
                cnt += 1;
            }
            Ok(cnt < limit)
        })
        .unwrap()
}

#[cfg(test)]
mod tests {
    use super::*;
    use std::str;
    use rocksdb::Writable;
    use tikv::util::codec::bytes::encode_bytes;
    use tikv::util::codec::number::NumberEncoder;
    use tikv::raftstore::store::keys;
    use tikv::storage::{KV_CFS, CF_LOCK, CF_WRITE, CF_DEFAULT};
    use tikv::storage::mvcc::{Lock, Write, LockType, WriteType};
    use tempdir::TempDir;
    use tikv::util::rocksdb::new_engine;
    use tikv::storage::types::Key;
    use tikv::util::escape;

    const PREFIX: &'static [u8] = b"k";

    #[test]
    fn test_ctl_mvcc() {
        let tmp_dir = TempDir::new("mvcc_tmp").expect("create mvcc_tmp dir");
        //        let file_path = tmp_dir.path().join("tmp_db");
        let db = new_engine(tmp_dir.path().to_str().unwrap(), KV_CFS).unwrap();
        let test_data = vec![(PREFIX, b"v", 5), (PREFIX, b"x", 10), (PREFIX, b"y", 15)];
        for &(k, v, ts) in &test_data {
            let key = keys::data_key(Key::from_raw(k).append_ts(ts).encoded().as_slice());
            db.put(key.as_slice(), v).unwrap();
        }
        let kvs_gen: Vec<MvccKv<Vec<u8>>> = gen_mvcc_iter(&db, "k", false, CF_DEFAULT);
        assert_eq!(kvs_gen,
                   gen_mvcc_iter(&db, &escape(&encode_bytes(b"k")), true, CF_DEFAULT));
        let mut test_iter = test_data.clone();
        assert_eq!(test_iter.len(), kvs_gen.len());
        for kv in kvs_gen {
            let ts = kv.key.decode_ts().unwrap();
            let key = kv.key.truncate_ts().unwrap().raw().unwrap();
            let value = kv.value.as_slice();
            test_iter.retain(|&s| !(&s.0[..] == key.as_slice() && &s.1[..] == value && s.2 == ts));
        }
        assert_eq!(test_iter.len(), 0);

        // Test MVCC Lock
        let test_data_lock = vec![(b"kv", LockType::Put, b"v", 5),
                                  (b"kx", LockType::Lock, b"x", 10),
                                  (b"kz", LockType::Delete, b"y", 15)];
        let keys: Vec<_> = test_data_lock.iter()
            .map(|data| {
                let encoded = encode_bytes(&data.0[..]);
                keys::data_key(encoded.as_slice())
            })
            .collect();
        let lock_value: Vec<_> = test_data_lock.iter()
            .map(|data| Lock::new(data.1, data.2.to_vec(), data.3, 0, None).to_bytes())
            .collect();
        let kvs = keys.iter().zip(lock_value.iter());
        let lock_cf = db.cf_handle(CF_LOCK).unwrap();
        for (k, v) in kvs {
            db.put_cf(lock_cf, k.as_slice(), v.as_slice()).unwrap();
        }
        fn assert_iter(kvs_gen: &[MvccKv<Lock>], test_data: (&[u8; 2], LockType, &[u8; 1], u64)) {
            assert_eq!(kvs_gen.len(), 1);
            let kv = &kvs_gen[0];
            let lock = &kv.value;
            let key = kv.key.raw().unwrap();
            assert!(&key[..] == test_data.0 && test_data.1 == lock.lock_type &&
                    test_data.2 == lock.primary.as_slice() &&
                    test_data.3 == lock.ts);
        }
        assert_iter(&gen_mvcc_iter(&db, "kv", false, CF_LOCK), test_data_lock[0]);
        assert_iter(&gen_mvcc_iter(&db, "kx", false, CF_LOCK), test_data_lock[1]);
        assert_iter(&gen_mvcc_iter(&db, "kz", false, CF_LOCK), test_data_lock[2]);

        // Test MVCC Write
        let test_data_write = vec![(PREFIX, WriteType::Delete, 5, 10),
                                   (PREFIX, WriteType::Lock, 15, 20),
                                   (PREFIX, WriteType::Put, 25, 30),
                                   (PREFIX, WriteType::Rollback, 35, 40)];
        let keys: Vec<_> = test_data_write.iter()
            .map(|data| {
                let encoded = encode_bytes(&data.0[..]);
                let mut d = keys::data_key(encoded.as_slice());
                let _ = d.encode_u64_desc(data.3);
                d
            })
            .collect();
        let write_value: Vec<_> = test_data_write.iter()
            .map(|data| Write::new(data.1, data.2, None).to_bytes())
            .collect();
        let kvs = keys.iter().zip(write_value.iter());
        let write_cf = db.cf_handle(CF_WRITE).unwrap();
        for (k, v) in kvs {
            db.put_cf(write_cf, k.as_slice(), v.as_slice()).unwrap();
        }
        let kvs_gen: Vec<MvccKv<Write>> = gen_mvcc_iter(&db, "k", false, CF_WRITE);
        assert_eq!(kvs_gen,
                   gen_mvcc_iter(&db, &escape(&encode_bytes(b"k")), true, CF_WRITE));
        let mut test_iter = test_data_write.clone();
        assert_eq!(test_iter.len(), kvs_gen.len());
        for kv in kvs_gen {
            let write = &kv.value;
            let ts = kv.key.decode_ts().unwrap();
            let key = kv.key.truncate_ts().unwrap().raw().unwrap();
            test_iter.retain(|&s| {
                !(&s.0[..] == key.as_slice() && s.1 == write.write_type && s.2 == write.start_ts &&
                  s.3 == ts)
            });
        }
        assert_eq!(test_iter.len(), 0);
    }
}<|MERGE_RESOLUTION|>--- conflicted
+++ resolved
@@ -182,15 +182,9 @@
         let cf_name = matches.value_of("cf");
         match matches.value_of("region") {
             Some(id) => {
-<<<<<<< HEAD
-                dump_region_size(&raft_db, &kv_db, id.parse().unwrap());
-            }
-            None => dump_all_region_size(&raft_db, &kv_db),
-=======
-                dump_region_size(&db, id.parse().unwrap(), cf_name);
-            }
-            None => dump_all_region_size(&db, cf_name),
->>>>>>> c2d36f5b
+                dump_region_size(&raft_db, &kv_db, id.parse().unwrap(), cf_name);
+            }
+            None => dump_all_region_size(&raft_db, &kv_db, cf_name),
         }
     } else if let Some(matches) = matches.subcommand_matches("scan") {
         let from = String::from(matches.value_of("from").unwrap());
@@ -406,18 +400,12 @@
     format!("{}{}", gb, mb)
 }
 
-<<<<<<< HEAD
-fn dump_region_size(raft_db: &DB, kv_db: &DB, region_id: u64) {
-    println!("region id: {}", region_id);
-    let size = get_region_size(raft_db, kv_db, region_id);
-=======
-fn dump_region_size(db: &DB, region_id: u64, cf: Option<&str>) {
+fn dump_region_size(raft_db: &DB, kv_db: &DB, region_id: u64, cf: Option<&str>) {
     println!("region id: {}", region_id);
     if let Some(cf_name) = cf {
         println!("cf_name: {}", cf_name);
     }
-    let size = get_region_size(db, region_id, cf);
->>>>>>> c2d36f5b
+    let size = get_region_size(raft_db, kv_db, region_id, cf);
     println!("region size: {}", convert_gbmb(size));
 }
 
@@ -428,17 +416,11 @@
     }
 }
 
-<<<<<<< HEAD
-fn dump_all_region_size(raft_db: &DB, kv_db: &DB) {
+fn dump_all_region_size(raft_db: &DB, kv_db: &DB, cf: Option<&str>) {
     let mut region_ids = get_all_region_ids(raft_db);
-    let mut region_sizes: Vec<u64> =
-        region_ids.iter().map(|&region_id| get_region_size(raft_db, kv_db, region_id)).collect();
-=======
-fn dump_all_region_size(db: &DB, cf: Option<&str>) {
-    let mut region_ids = get_all_region_ids(db);
-    let mut region_sizes: Vec<u64> =
-        region_ids.iter().map(|&region_id| get_region_size(db, region_id, cf)).collect();
->>>>>>> c2d36f5b
+    let mut region_sizes: Vec<u64> = region_ids.iter()
+        .map(|&region_id| get_region_size(raft_db, kv_db, region_id, cf))
+        .collect();
     let region_number = region_ids.len();
     let total_size = region_sizes.iter().sum();
     let mut v: Vec<(u64, u64)> = region_sizes.drain(..).zip(region_ids.drain(..)).collect();
@@ -471,11 +453,7 @@
     region_ids
 }
 
-<<<<<<< HEAD
-fn get_region_size(raft_db: &DB, kv_db: &DB, region_id: u64) -> u64 {
-=======
-fn get_region_size(db: &DB, region_id: u64, cf: Option<&str>) -> u64 {
->>>>>>> c2d36f5b
+fn get_region_size(raft_db: &DB, kv_db: &DB, region_id: u64, cf: Option<&str>) -> u64 {
     let region_state_key = keys::region_state_key(region_id);
     let region_state: RegionLocalState = raft_db.get_msg(&region_state_key).unwrap().unwrap();
     let region = region_state.get_region();
@@ -484,7 +462,7 @@
     let mut size: u64 = 0;
     let cf_arr = match cf {
         Some(s) => vec![s],
-        None => vec![CF_DEFAULT, CF_WRITE, CF_LOCK],
+        None => KV_CFS.to_vec(),
     };
     for cf in &cf_arr {
         kv_db.scan_cf(cf,
