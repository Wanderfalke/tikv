--- conflicted
+++ resolved
@@ -1900,32 +1900,6 @@
 
     fn store_heartbeat_pd(&mut self) {
         let mut stats = StoreStats::new();
-<<<<<<< HEAD
-        let disk_stats = match fs2::statvfs(self.kv_engine.path()) {
-            Err(e) => {
-                error!(
-                    "{} get disk stat for kv rocksdb {} failed: {}",
-                    self.tag,
-                    self.kv_engine.path(),
-                    e
-                );
-                return;
-            }
-            Ok(stats) => stats,
-        };
-
-        let disk_cap = disk_stats.total_space();
-        let capacity = if self.cfg.capacity.0 == 0 || disk_cap < self.cfg.capacity.0 {
-            disk_cap
-        } else {
-            self.cfg.capacity.0
-        };
-        stats.set_capacity(capacity);
-
-        let mut used_size = get_used_size(self.kv_engine.clone());
-        used_size += self.snap_mgr.get_total_snap_size();
-=======
->>>>>>> aa6df942
 
         let used_size = self.snap_mgr.get_total_snap_size();
         stats.set_used_size(used_size);
@@ -1973,7 +1947,7 @@
         self.is_busy = false;
 
         let store_info = StoreInfo {
-            engine: self.engine.clone(),
+            engine: self.kv_engine.clone(),
             capacity: self.cfg.capacity.0,
         };
 
