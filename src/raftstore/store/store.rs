// Copyright 2016 PingCAP, Inc.
//
// Licensed under the Apache License, Version 2.0 (the "License");
// you may not use this file except in compliance with the License.
// You may obtain a copy of the License at
//
//     http://www.apache.org/licenses/LICENSE-2.0
//
// Unless required by applicable law or agreed to in writing, software
// distributed under the License is distributed on an "AS IS" BASIS,
// See the License for the specific language governing permissions and
// limitations under the License.

use std::sync::Arc;
use std::sync::mpsc::{self, Receiver as StdReceiver, TryRecvError};
use std::rc::Rc;
use std::cell::RefCell;
use std::collections::BTreeMap;
use std::boxed::Box;
use std::collections::Bound::{Included, Excluded, Unbounded};
use std::time::{Duration, Instant};
use std::thread;
use std::u64;

use rocksdb::{DB, DBStatisticsTickerType as TickerType, WriteBatch};
use rocksdb::rocksdb_options::WriteOptions;
use mio::{self, EventLoop, EventLoopConfig, Sender};
use protobuf;
use fs2;
use time::{self, Timespec};

use kvproto::raft_serverpb::{RaftMessage, RaftSnapshotData, RaftTruncatedState, RegionLocalState,
                             PeerState};
use kvproto::eraftpb::{ConfChangeType, MessageType};
use kvproto::pdpb::StoreStats;
use util::{SlowTimer, duration_to_sec, escape};
use pd::PdClient;
use kvproto::raft_cmdpb::{AdminCmdType, AdminRequest, StatusCmdType, StatusResponse,
                          RaftCmdRequest, RaftCmdResponse};
use protobuf::Message;
use raft::{self, SnapshotStatus, INVALID_INDEX};
use raftstore::{Result, Error};
use kvproto::metapb;
use util::worker::{Worker, Scheduler, FutureWorker};
use util::transport::SendCh;
use util::{rocksdb, RingQueue};
use util::collections::{HashMap, HashSet};
use storage::{CF_DEFAULT, CF_LOCK, CF_WRITE, CF_RAFT};
use raftstore::coprocessor::CoprocessorHost;
use raftstore::coprocessor::split_observer::SplitObserver;
use super::worker::{SplitCheckRunner, SplitCheckTask, RegionTask, RegionRunner, CompactTask,
                    CompactRunner, RaftlogGcTask, RaftlogGcRunner, PdRunner, PdTask,
                    ConsistencyCheckTask, ConsistencyCheckRunner, ApplyTask, ApplyRunner,
                    ApplyTaskRes};
use super::worker::apply::{ExecResult, ChangePeer};
use super::{util, Msg, Tick, SnapshotStatusMsg, SnapManager, SnapshotDeleter};
use super::keys::{self, enc_start_key, enc_end_key, data_end_key, data_key};
use super::engine::{Iterable, Peekable, Snapshot as EngineSnapshot};
use super::config::Config;
use super::peer::{self, Peer, StaleState, ConsistencyState, ReadyContext};
use super::peer_storage::{self, ApplySnapResult, CacheQueryStats};
use super::msg::Callback;
use super::cmd_resp::{bind_term, bind_error};
use super::transport::Transport;
use super::metrics::*;
use super::engine_metrics::*;
use super::local_metrics::RaftMetrics;
use prometheus::local::LocalHistogram;

type Key = Vec<u8>;

const MIO_TICK_RATIO: u64 = 10;
const PENDING_VOTES_CAP: usize = 20;

// A helper structure to bundle all channels for messages to `Store`.
pub struct StoreChannel {
    pub sender: Sender<Msg>,
    pub snapshot_status_receiver: StdReceiver<SnapshotStatusMsg>,
}

pub struct StoreStat {
    pub region_bytes_written: LocalHistogram,
    pub region_keys_written: LocalHistogram,
    pub lock_cf_bytes_written: u64,
    pub engine_total_bytes_written: u64,
    pub engine_total_keys_written: u64,
}

impl Default for StoreStat {
    fn default() -> StoreStat {
        StoreStat {
            region_bytes_written: REGION_WRITTEN_BYTES_HISTOGRAM.local(),
            region_keys_written: REGION_WRITTEN_KEYS_HISTOGRAM.local(),
            lock_cf_bytes_written: 0,
            engine_total_bytes_written: 0,
            engine_total_keys_written: 0,
        }
    }
}

pub struct Store<T, C: 'static> {
    cfg: Rc<Config>,
    raft_engine: Arc<DB>,
    kv_engine: Arc<DB>,
    store: metapb::Store,
    sendch: SendCh<Msg>,

    sent_snapshot_count: u64,
    snapshot_status_receiver: StdReceiver<SnapshotStatusMsg>,

    // region_id -> peers
    region_peers: HashMap<u64, Peer>,
    pending_raft_groups: HashSet<u64>,
    // region end key -> region id
    region_ranges: BTreeMap<Key, u64>,
    // the regions with pending snapshots between two mio ticks.
    pending_snapshot_regions: Vec<metapb::Region>,
    split_check_worker: Worker<SplitCheckTask>,
    region_worker: Worker<RegionTask>,
    raftlog_gc_worker: Worker<RaftlogGcTask>,
    compact_worker: Worker<CompactTask>,
    pd_worker: FutureWorker<PdTask>,
    consistency_check_worker: Worker<ConsistencyCheckTask>,

    pub apply_worker: Worker<ApplyTask>,
    apply_res_receiver: Option<StdReceiver<ApplyTaskRes>>,

    trans: T,
    pd_client: Arc<C>,

    pub coprocessor_host: Arc<CoprocessorHost>,

    snap_mgr: SnapManager,

    raft_metrics: RaftMetrics,
    pub entry_cache_metries: Rc<RefCell<CacheQueryStats>>,

    tag: String,

    start_time: Timespec,
    is_busy: bool,

    pending_votes: RingQueue<RaftMessage>,

    store_stat: StoreStat,
}

pub fn create_event_loop<T, C>(cfg: &Config) -> Result<EventLoop<Store<T, C>>>
    where T: Transport,
          C: PdClient
{
    let mut config = EventLoopConfig::new();
    // To make raft base tick more accurate, timer tick should be small enough.
    config.timer_tick_ms(cfg.raft_base_tick_interval / MIO_TICK_RATIO);
    config.notify_capacity(cfg.notify_capacity);
    config.messages_per_tick(cfg.messages_per_tick);
    let event_loop = try!(EventLoop::configured(config));
    Ok(event_loop)
}

pub fn delete_file_in_range(kv_db: &DB, start_key: &[u8], end_key: &[u8]) -> Result<()> {
    if start_key >= end_key {
        return Ok(());
    }

    for cf in kv_db.cf_names() {
        let handle = try!(rocksdb::get_cf_handle(kv_db, cf));
        try!(kv_db.delete_file_in_range_cf(handle, start_key, end_key));
    }

    Ok(())
}

impl<T, C> Store<T, C> {
    pub fn new(ch: StoreChannel,
               meta: metapb::Store,
               cfg: Config,
               raft_engine: Arc<DB>,
               kv_engine: Arc<DB>,
               trans: T,
               pd_client: Arc<C>,
               mgr: SnapManager)
               -> Result<Store<T, C>> {
        // TODO: we can get cluster meta regularly too later.
        try!(cfg.validate());

        let sendch = SendCh::new(ch.sender, "raftstore");
        let tag = format!("[store {}]", meta.get_id());

        let mut coprocessor_host = CoprocessorHost::new();
        // TODO load coprocessors from configuration
        coprocessor_host.registry.register_observer(100, box SplitObserver);

        let mut s = Store {
            cfg: Rc::new(cfg),
            store: meta,
            raft_engine: raft_engine,
            kv_engine: kv_engine,
            sendch: sendch,
            sent_snapshot_count: 0,
            snapshot_status_receiver: ch.snapshot_status_receiver,
            region_peers: HashMap::default(),
            pending_raft_groups: HashSet::default(),
            split_check_worker: Worker::new("split check worker"),
            region_worker: Worker::new("snapshot worker"),
            raftlog_gc_worker: Worker::new("raft gc worker"),
            compact_worker: Worker::new("compact worker"),
            pd_worker: FutureWorker::new("pd worker"),
            consistency_check_worker: Worker::new("consistency check worker"),
            apply_worker: Worker::new("apply worker"),
            apply_res_receiver: None,
            region_ranges: BTreeMap::new(),
            pending_snapshot_regions: vec![],
            trans: trans,
            pd_client: pd_client,
            coprocessor_host: Arc::new(coprocessor_host),
            snap_mgr: mgr,
            raft_metrics: RaftMetrics::default(),
            entry_cache_metries: Rc::new(RefCell::new(CacheQueryStats::default())),
            pending_votes: RingQueue::with_capacity(PENDING_VOTES_CAP),
            tag: tag,
            start_time: time::get_time(),
            is_busy: false,
            store_stat: StoreStat::default(),
        };
        try!(s.init());
        Ok(s)
    }

    /// Initialize this store. It scans the db engine, loads all regions
    /// and their peers from it, and schedules snapshot worker if neccessary.
    /// WARN: This store should not be used before initialized.
    fn init(&mut self) -> Result<()> {
        // Scan region meta to get saved regions.
        let start_key = keys::REGION_META_MIN_KEY;
        let end_key = keys::REGION_META_MAX_KEY;
        let raft_engine = self.raft_engine.clone();
        let mut total_count = 0;
        let mut tomebstone_count = 0;
        let mut applying_count = 0;

        let t = Instant::now();
<<<<<<< HEAD
        try!(raft_engine.scan(start_key,
                              end_key,
                              false,
                              &mut |key, value| {
=======
        let mut wb = WriteBatch::new();
        try!(engine.scan(start_key,
                         end_key,
                         false,
                         &mut |key, value| {
>>>>>>> 8574c82c
            let (region_id, suffix) = try!(keys::decode_region_meta_key(key));
            if suffix != keys::REGION_STATE_SUFFIX {
                return Ok(true);
            }

            total_count += 1;

            let local_state = try!(protobuf::parse_from_bytes::<RegionLocalState>(value));
            let region = local_state.get_region();
            if local_state.get_state() == PeerState::Tombstone {
                tomebstone_count += 1;
                debug!("region {:?} is tombstone in store {}",
                       region,
                       self.store_id());
                self.clear_stale_meta(&mut wb, region);
                return Ok(true);
            }
            let mut peer = try!(Peer::create(self, region));

            if local_state.get_state() == PeerState::Applying {
                applying_count += 1;
                info!("region {:?} is applying in store {}",
                      local_state.get_region(),
                      self.store_id());
                peer.mut_store().schedule_applying_snapshot();
            }

            self.region_ranges.insert(enc_end_key(region), region_id);
            // No need to check duplicated here, because we use region id as the key
            // in DB.
            self.region_peers.insert(region_id, peer);
            Ok(true)
        }));

        if !wb.is_empty() {
            self.engine.write(wb).unwrap();
        }

        info!("{} starts with {} regions, including {} tombstones and {} applying \
               regions, takes {:?}",
              self.tag,
              total_count,
              tomebstone_count,
              applying_count,
              t.elapsed());

        try!(self.clear_stale_data());

        Ok(())
    }

    fn clear_stale_meta(&mut self, wb: &mut WriteBatch, region: &metapb::Region) {
        let raft_key = keys::raft_state_key(region.get_id());
        let handle = rocksdb::get_cf_handle(&self.engine, CF_RAFT).unwrap();
        if self.engine.get_cf(handle, &raft_key).unwrap().is_none() {
            // it has been cleaned up.
            return;
        }

        peer_storage::clear_meta(&self.engine, wb, region.get_id()).unwrap();
        peer_storage::write_peer_state(wb, region, PeerState::Tombstone).unwrap();
    }

    /// `clear_stale_data` clean up all possible garbage data.
    fn clear_stale_data(&mut self) -> Result<()> {
        let t = Instant::now();
        let mut last_start_key = keys::data_key(b"");
        for region_id in self.region_ranges.values() {
            let region = self.region_peers[region_id].region();
            let start_key = keys::enc_start_key(region);
            // TODO: use delete_range once #1250 is resolved.
            try!(delete_file_in_range(&self.kv_engine, &last_start_key, &start_key));
            last_start_key = keys::enc_end_key(region);
        }

        // TODO: use delete_range once #1250 is resolved.
        try!(delete_file_in_range(&self.kv_engine, &last_start_key, keys::DATA_MAX_KEY));

        info!("{} cleans up garbage data, takes {:?}",
              self.tag,
              t.elapsed());
        Ok(())
    }

    pub fn get_sendch(&self) -> SendCh<Msg> {
        self.sendch.clone()
    }

    #[inline]
    pub fn get_snap_mgr(&self) -> SnapManager {
        self.snap_mgr.clone()
    }

    pub fn snap_scheduler(&self) -> Scheduler<RegionTask> {
        self.region_worker.scheduler()
    }

    pub fn apply_scheduler(&self) -> Scheduler<ApplyTask> {
        self.apply_worker.scheduler()
    }

    pub fn raft_engine(&self) -> Arc<DB> {
        self.raft_engine.clone()
    }

    pub fn kv_engine(&self) -> Arc<DB> {
        self.kv_engine.clone()
    }

    pub fn store_id(&self) -> u64 {
        self.store.get_id()
    }

    pub fn get_peers(&self) -> &HashMap<u64, Peer> {
        &self.region_peers
    }

    pub fn config(&self) -> Rc<Config> {
        self.cfg.clone()
    }

    fn poll_snapshot_status(&mut self) {
        if self.sent_snapshot_count == 0 {
            return;
        }

        // Poll all snapshot messages and handle them.
        loop {
            match self.snapshot_status_receiver.try_recv() {
                Ok(SnapshotStatusMsg { region_id, to_peer_id, status }) => {
                    // Report snapshot status to the corresponding peer.
                    self.report_snapshot_status(region_id, to_peer_id, status);
                }
                Err(TryRecvError::Empty) => {
                    // The snapshot status receiver channel is empty
                    return;
                }
                Err(e) => {
                    error!("{} unexpected error {:?} when receive from snapshot channel",
                           self.tag,
                           e);
                    return;
                }
            }
        }
    }

    fn report_snapshot_status(&mut self, region_id: u64, to_peer_id: u64, status: SnapshotStatus) {
        self.sent_snapshot_count -= 1;
        if let Some(mut peer) = self.region_peers.get_mut(&region_id) {
            let to_peer = match peer.get_peer_from_cache(to_peer_id) {
                Some(peer) => peer,
                None => {
                    // If to_peer is gone, ignore this snapshot status
                    warn!("[region {}] peer {} not found, ignore snapshot status {:?}",
                          region_id,
                          to_peer_id,
                          status);
                    return;
                }
            };
            info!("[region {}] report snapshot status {:?} {:?}",
                  region_id,
                  to_peer,
                  status);
            peer.raft_group.report_snapshot(to_peer_id, status)
        }
    }
}

impl<T: Transport, C: PdClient> Store<T, C> {
    pub fn run(&mut self, event_loop: &mut EventLoop<Self>) -> Result<()> {
        try!(self.snap_mgr.init());

        self.register_raft_base_tick(event_loop);
        self.register_raft_gc_log_tick(event_loop);
        self.register_split_region_check_tick(event_loop);
        self.register_compact_check_tick(event_loop);
        self.register_pd_heartbeat_tick(event_loop);
        self.register_pd_store_heartbeat_tick(event_loop);
        self.register_snap_mgr_gc_tick(event_loop);
        self.register_compact_lock_cf_tick(event_loop);
        self.register_consistency_check_tick(event_loop);
        self.register_report_region_flow_tick(event_loop);

        let split_check_runner = SplitCheckRunner::new(self.kv_engine.clone(),
                                                       self.sendch.clone(),
                                                       self.cfg.region_max_size,
                                                       self.cfg.region_split_size);
        box_try!(self.split_check_worker.start(split_check_runner));

        let runner = RegionRunner::new(self.raft_engine.clone(),
                                       self.kv_engine.clone(),
                                       self.snap_mgr.clone(),
                                       self.cfg.snap_apply_batch_size);
        box_try!(self.region_worker.start(runner));

        let raftlog_gc_runner = RaftlogGcRunner::new(None);
        box_try!(self.raftlog_gc_worker.start(raftlog_gc_runner));

        let compact_runner = CompactRunner::new(self.kv_engine.clone());
        box_try!(self.compact_worker.start(compact_runner));

        let pd_runner = PdRunner::new(self.store_id(), self.pd_client.clone(), self.sendch.clone());
        box_try!(self.pd_worker.start(pd_runner));

        let consistency_check_runner = ConsistencyCheckRunner::new(self.sendch.clone());
        box_try!(self.consistency_check_worker.start(consistency_check_runner));

        let (tx, rx) = mpsc::channel();
        let apply_runner = ApplyRunner::new(self, tx);
        self.apply_res_receiver = Some(rx);
        box_try!(self.apply_worker.start(apply_runner));

        try!(event_loop.run(self));
        Ok(())
    }

    fn stop(&mut self) {
        info!("start to stop raftstore.");

        // Applying snapshot may take an unexpected long time.
        for peer in self.region_peers.values_mut() {
            peer.stop();
        }

        // Wait all workers finish.
        let mut handles: Vec<Option<thread::JoinHandle<()>>> = vec![];
        handles.push(self.split_check_worker.stop());
        handles.push(self.region_worker.stop());
        handles.push(self.raftlog_gc_worker.stop());
        handles.push(self.compact_worker.stop());
        handles.push(self.pd_worker.stop());
        handles.push(self.consistency_check_worker.stop());
        handles.push(self.apply_worker.stop());

        for h in handles {
            if let Some(h) = h {
                h.join().unwrap();
            }
        }

        self.coprocessor_host.shutdown();

        info!("stop raftstore finished.");
    }

    fn register_raft_base_tick(&self, event_loop: &mut EventLoop<Self>) {
        // If we register raft base tick failed, the whole raft can't run correctly,
        // TODO: shutdown the store?
        if let Err(e) = register_timer(event_loop, Tick::Raft, self.cfg.raft_base_tick_interval) {
            error!("{} register raft base tick err: {:?}", self.tag, e);
        };
    }

    fn on_raft_base_tick(&mut self, event_loop: &mut EventLoop<Self>) {
        let timer = self.raft_metrics.process_tick.start_timer();
        for peer in &mut self.region_peers.values_mut() {
            if peer.pending_remove {
                continue;
            }
            // When having pending snapshot, if election timeout is met, it can't pass
            // the pending conf change check because first index has been updated to
            // a value that is larger than last index.
            if peer.is_applying_snapshot() || peer.has_pending_snapshot() {
                // need to check if snapshot is applied.
                peer.mark_to_be_checked(&mut self.pending_raft_groups);
                continue;
            }

            if peer.raft_group.tick() {
                peer.mark_to_be_checked(&mut self.pending_raft_groups);
            }

            // If this peer detects the leader is missing for a long long time,
            // it should consider itself as a stale peer which is removed from
            // the original cluster.
            // This most likely happens in the following scenario:
            // At first, there are three peer A, B, C in the cluster, and A is leader.
            // Peer B gets down. And then A adds D, E, F into the cluster.
            // Peer D becomes leader of the new cluster, and then removes peer A, B, C.
            // After all these peer in and out, now the cluster has peer D, E, F.
            // If peer B goes up at this moment, it still thinks it is one of the cluster
            // and has peers A, C. However, it could not reach A, C since they are removed
            // from the cluster or probably destroyed.
            // Meantime, D, E, F would not reach B, since it's not in the cluster anymore.
            // In this case, peer B would notice that the leader is missing for a long time,
            // and it would check with pd to confirm whether it's still a member of the cluster.
            // If not, it destroys itself as a stale peer which is removed out already.
            let max_missing_duration = self.cfg.max_leader_missing_duration;
            if let StaleState::ToValidate = peer.check_stale_state(max_missing_duration) {
                // for peer B in case 1 above
                info!("{} detects leader missing for a long time. To check with pd \
                        whether it's still valid",
                      peer.tag);
                let task = PdTask::ValidatePeer {
                    peer: peer.peer.clone(),
                    region: peer.region().clone(),
                };
                if let Err(e) = self.pd_worker.schedule(task) {
                    error!("{} failed to notify pd: {}", peer.tag, e)
                }
            }
        }

        self.poll_snapshot_status();

        timer.observe_duration();

        self.raft_metrics.flush();
        self.entry_cache_metries.borrow_mut().flush();

        self.register_raft_base_tick(event_loop);
    }

    fn poll_apply(&mut self) {
        loop {
            match self.apply_res_receiver.as_ref().unwrap().try_recv() {
                Ok(ApplyTaskRes::Applys(multi_res)) => {
                    for res in multi_res {
                        if let Some(p) = self.region_peers.get_mut(&res.region_id) {
                            debug!("{} async apply finish: {:?}", p.tag, res);
                            p.post_apply(&res, &mut self.pending_raft_groups);
                        }
                        self.store_stat.lock_cf_bytes_written += res.metrics.lock_cf_written_bytes;
                        self.on_ready_result(res.region_id, res.exec_res);
                    }
                }
                Ok(ApplyTaskRes::Destroy(p)) => {
                    let store_id = self.store_id();
                    self.destroy_peer(p.region_id(), util::new_peer(store_id, p.id()));
                }
                Err(TryRecvError::Empty) => break,
                Err(e) => panic!("unexpected error {:?}", e),
            }
        }
    }

    /// If target peer doesn't exist, create it.
    ///
    /// return false to indicate that target peer is in invalid state or
    /// doesn't exist and can't be created.
    fn maybe_create_peer(&mut self, region_id: u64, msg: &RaftMessage) -> Result<bool> {
        let target = msg.get_to_peer();
        // we may encounter a message with larger peer id, which means
        // current peer is stale, then we should remove current peer
        let mut has_peer = false;
        let mut async_remove = false;
        let mut stale_peer = None;
        if let Some(p) = self.region_peers.get_mut(&region_id) {
            has_peer = true;
            let target_peer_id = target.get_id();
            if p.peer_id() < target_peer_id {
                if p.is_applying_snapshot() && !p.mut_store().cancel_applying_snap() {
                    info!("[region {}] Stale peer {} is applying snapshot, will destroy next \
                           time.",
                          region_id,
                          p.peer_id());
                    return Ok(false);
                }
                p.pending_remove = true;
                stale_peer = Some(p.peer.clone());
                async_remove = p.get_store().is_initialized();
            } else if p.peer_id() > target_peer_id {
                info!("[region {}] target peer id {} is less than {}, msg maybe stale.",
                      region_id,
                      target_peer_id,
                      p.peer_id());
                return Ok(false);
            }
        }
        if let Some(p) = stale_peer {
            if async_remove {
                info!("[region {}] asking destroying stale peer {:?}",
                      region_id,
                      p);
                self.apply_worker.schedule(ApplyTask::destroy(region_id)).unwrap();
                return Ok(false);
            }
            info!("[region {}] destroying stale peer {:?}", region_id, p);
            self.destroy_peer(region_id, p);
            has_peer = false;
        }

        if has_peer {
            return Ok(true);
        }

        let message = msg.get_message();
        let msg_type = message.get_msg_type();
        if msg_type != MessageType::MsgRequestVote &&
           (msg_type != MessageType::MsgHeartbeat || message.get_commit() != INVALID_INDEX) {
            debug!("target peer {:?} doesn't exist, stale message {:?}.",
                   target,
                   msg_type);
            return Ok(false);
        }

        let start_key = data_key(msg.get_start_key());
        if let Some((_, &exist_region_id)) = self.region_ranges
            .range((Excluded(start_key), Unbounded::<Key>))
            .next() {
            let exist_region = self.region_peers[&exist_region_id].region();
            if enc_start_key(exist_region) < data_end_key(msg.get_end_key()) {
                debug!("msg {:?} is overlapped with region {:?}", msg, exist_region);
                if util::is_first_vote_msg(msg) {
                    self.pending_votes.push(msg.to_owned());
                }
                return Ok(false);
            }
        }

        let peer = try!(Peer::replicate(self, region_id, target.get_id()));
        // following snapshot may overlap, should insert into region_ranges after
        // snapshot is applied.
        self.region_peers.insert(region_id, peer);
        Ok(true)
    }

    fn on_raft_message(&mut self, mut msg: RaftMessage) -> Result<()> {
        let region_id = msg.get_region_id();
        if !self.is_raft_msg_valid(&msg) {
            return Ok(());
        }

        if msg.get_is_tombstone() {
            // we receive a message tells us to remove ourself.
            self.handle_gc_peer_msg(&msg);
            return Ok(());
        }

        if try!(self.check_msg(&msg)) {
            return Ok(());
        }

        if !try!(self.maybe_create_peer(region_id, &msg)) {
            return Ok(());
        }

        if !try!(self.check_snapshot(&msg)) {
            return Ok(());
        }

        let peer = self.region_peers.get_mut(&region_id).unwrap();
        peer.insert_peer_cache(msg.take_from_peer());
        try!(peer.step(msg.take_message()));

        // Add into pending raft groups for later handling ready.
        peer.mark_to_be_checked(&mut self.pending_raft_groups);

        Ok(())
    }

    // return false means the message is invalid, and can be ignored.
    fn is_raft_msg_valid(&self, msg: &RaftMessage) -> bool {
        let region_id = msg.get_region_id();
        let from = msg.get_from_peer();
        let to = msg.get_to_peer();

        debug!("[region {}] handle raft message {:?}, from {} to {}",
               region_id,
               msg.get_message().get_msg_type(),
               from.get_id(),
               to.get_id());

        if to.get_store_id() != self.store_id() {
            warn!("[region {}] store not match, to store id {}, mine {}, ignore it",
                  region_id,
                  to.get_store_id(),
                  self.store_id());
            return false;
        }

        if !msg.has_region_epoch() {
            error!("[region {}] missing epoch in raft message, ignore it",
                   region_id);
            return false;
        }

        true
    }

    fn check_msg(&mut self, msg: &RaftMessage) -> Result<bool> {
        let region_id = msg.get_region_id();
        let from_epoch = msg.get_region_epoch();
        let is_vote_msg = msg.get_message().get_msg_type() == MessageType::MsgRequestVote;
        let from_store_id = msg.get_from_peer().get_store_id();

        // Let's consider following cases with three nodes [1, 2, 3] and 1 is leader:
        // a. 1 removes 2, 2 may still send MsgAppendResponse to 1.
        //  We should ignore this stale message and let 2 remove itself after
        //  applying the ConfChange log.
        // b. 2 is isolated, 1 removes 2. When 2 rejoins the cluster, 2 will
        //  send stale MsgRequestVote to 1 and 3, at this time, we should tell 2 to gc itself.
        // c. 2 is isolated but can communicate with 3. 1 removes 3.
        //  2 will send stale MsgRequestVote to 3, 3 should ignore this message.
        // d. 2 is isolated but can communicate with 3. 1 removes 2, then adds 4, remove 3.
        //  2 will send stale MsgRequestVote to 3, 3 should tell 2 to gc itself.
        // e. 2 is isolated. 1 adds 4, 5, 6, removes 3, 1. Now assume 4 is leader.
        //  After 2 rejoins the cluster, 2 may send stale MsgRequestVote to 1 and 3,
        //  1 and 3 will ignore this message. Later 4 will send messages to 2 and 2 will
        //  rejoin the raft group again.
        // f. 2 is isolated. 1 adds 4, 5, 6, removes 3, 1. Now assume 4 is leader, and 4 removes 2.
        //  unlike case e, 2 will be stale forever.
        // TODO: for case f, if 2 is stale for a long time, 2 will communicate with pd and pd will
        // tell 2 is stale, so 2 can remove itself.
        if let Some(peer) = self.region_peers.get(&region_id) {
            let region = peer.region();
            let epoch = region.get_region_epoch();

            if util::is_epoch_stale(from_epoch, epoch) &&
               util::find_peer(region, from_store_id).is_none() {
                // The message is stale and not in current region.
                self.handle_stale_msg(msg, epoch, is_vote_msg);
                return Ok(true);
            }

            return Ok(false);
        }

        // no exist, check with tombstone key.
        let state_key = keys::region_state_key(region_id);
        if let Some(local_state) = try!(self.raft_engine.get_msg::<RegionLocalState>(&state_key)) {
            if local_state.get_state() != PeerState::Tombstone {
                // Maybe split, but not registered yet.
                if util::is_first_vote_msg(msg) {
                    self.pending_votes.push(msg.to_owned());
                    info!("[region {}] doesn't exist yet, wait for it to be split",
                          region_id);
                    return Ok(true);
                }
                return Err(box_err!("[region {}] region not exist but not tombstone: {:?}",
                                    region_id,
                                    local_state));
            }
            let region = local_state.get_region();
            let region_epoch = region.get_region_epoch();
            // The region in this peer is already destroyed
            if util::is_epoch_stale(from_epoch, region_epoch) {
                info!("[region {}] tombstone peer [epoch: {:?}] \
                    receive a stale message {:?}", region_id,
                    region_epoch,
                        msg,
                        );

                let not_exist = util::find_peer(region, from_store_id).is_none();
                self.handle_stale_msg(msg, region_epoch, is_vote_msg && not_exist);

                return Ok(true);
            }

            if from_epoch.get_conf_ver() == region_epoch.get_conf_ver() {
                return Err(box_err!("tombstone peer [epoch: {:?}] receive an invalid \
                                        message {:?}, ignore it",
                                    region_epoch,
                                    msg));
            }
        }

        Ok(false)
    }

    fn handle_stale_msg(&self, msg: &RaftMessage, cur_epoch: &metapb::RegionEpoch, need_gc: bool) {
        let region_id = msg.get_region_id();
        let from_peer = msg.get_from_peer();
        let to_peer = msg.get_to_peer();

        if !need_gc {
            info!("[region {}] raft message {:?} is stale, current {:?}, ignore it",
                  region_id,
                  msg,
                  cur_epoch);
            return;
        }

        info!("[region {}] raft message {:?} is stale, current {:?}, tell to gc",
              region_id,
              msg,
              cur_epoch);

        let mut gc_msg = RaftMessage::new();
        gc_msg.set_region_id(region_id);
        gc_msg.set_from_peer(to_peer.clone());
        gc_msg.set_to_peer(from_peer.clone());
        gc_msg.set_region_epoch(cur_epoch.clone());
        gc_msg.set_is_tombstone(true);
        if let Err(e) = self.trans.send(gc_msg) {
            error!("[region {}] send gc message failed {:?}", region_id, e);
        }
    }

    fn handle_gc_peer_msg(&mut self, msg: &RaftMessage) {
        let region_id = msg.get_region_id();

        let mut need_remove = false;
        let mut async_remove = true;
        if let Some(peer) = self.region_peers.get_mut(&region_id) {
            // TODO: need checking peer id changed?
            let from_epoch = msg.get_region_epoch();
            if util::is_epoch_stale(peer.get_store().region.get_region_epoch(), from_epoch) {
                // TODO: ask pd to guarantee we are stale now.
                info!("[region {}] peer {:?} receives gc message, remove",
                      region_id,
                      msg.get_to_peer());
                need_remove = true;
                peer.pending_remove = true;
                async_remove = peer.get_store().is_initialized();
            }
        }

        if need_remove {
            if async_remove {
                self.apply_worker.schedule(ApplyTask::destroy(region_id)).unwrap();
            } else {
                self.destroy_peer(region_id, msg.get_to_peer().clone());
            }
        }
    }

    fn check_snapshot(&mut self, msg: &RaftMessage) -> Result<bool> {
        let region_id = msg.get_region_id();

        // Check if we can accept the snapshot
        if self.region_peers[&region_id].get_store().is_initialized() ||
           !msg.get_message().has_snapshot() {
            return Ok(true);
        }

        let snap = msg.get_message().get_snapshot();
        let mut snap_data = RaftSnapshotData::new();
        try!(snap_data.merge_from_bytes(snap.get_data()));
        let snap_region = snap_data.take_region();
        let peer_id = msg.get_to_peer().get_id();
        if snap_region.get_peers().into_iter().all(|p| p.get_id() != peer_id) {
            info!("[region {}] {:?} doesn't contain peer {:?}, skip.",
                  snap_region.get_id(),
                  snap_region,
                  msg.get_to_peer());
            return Ok(false);
        }
        if let Some((_, &exist_region_id)) = self.region_ranges
            .range((Excluded(enc_start_key(&snap_region)), Unbounded::<Key>))
            .next() {
            let exist_region = self.region_peers[&exist_region_id].region();
            if enc_start_key(exist_region) < enc_end_key(&snap_region) {
                info!("region overlapped {:?}, {:?}", exist_region, snap_region);
                return Ok(false);
            }
        }
        for region in &self.pending_snapshot_regions {
            if enc_start_key(region) < enc_end_key(&snap_region) &&
               enc_end_key(region) > enc_start_key(&snap_region) &&
               // Same region can overlap, we will apply the latest version of snapshot.
               region.get_id() != snap_region.get_id() {
                info!("pending region overlapped {:?}, {:?}", region, snap_region);
                return Ok(false);
            }
        }
        self.pending_snapshot_regions.push(snap_region);

        Ok(true)
    }

    fn on_raft_ready(&mut self) {
        let t = SlowTimer::new();
        let pending_count = self.pending_raft_groups.len();
        let previous_ready_metrics = self.raft_metrics.ready.clone();
        let previous_sent_snapshot_count = self.raft_metrics.message.snapshot;

        self.raft_metrics.ready.pending_region += pending_count as u64;

        let (wb, kv_wb, append_res) = {
            let mut ctx = ReadyContext::new(&mut self.raft_metrics, &self.trans, pending_count);
            for region_id in self.pending_raft_groups.drain() {
                if let Some(peer) = self.region_peers.get_mut(&region_id) {
                    peer.schedule_apply_proposals(&self.apply_worker);
                    peer.handle_raft_ready_append(&mut ctx, &self.pd_worker);
                }
            }
            (ctx.wb, ctx.kv_wb, ctx.ready_res)
        };

        self.raft_metrics.ready.has_ready_region += append_res.len() as u64;

        if !wb.is_empty() {
            let mut write_opts = WriteOptions::new();
            write_opts.set_sync(self.cfg.sync_log);
            self.raft_engine.write_opt(wb, &write_opts).unwrap_or_else(|e| {
                panic!("{} failed to save raft append result: {:?}", self.tag, e);
            });
        }

        if !kv_wb.is_empty() {
            let mut write_opts = WriteOptions::new();
            write_opts.set_sync(self.cfg.sync_log);
            self.kv_engine.write_opt(kv_wb, &write_opts).unwrap_or_else(|e| {
                panic!("{} failed to save kv append result: {:?}", self.tag, e);
            });
        }

        let mut ready_results = Vec::with_capacity(append_res.len());
        for (mut ready, invoke_ctx) in append_res {
            let region_id = invoke_ctx.region_id;
            let res = self.region_peers
                .get_mut(&region_id)
                .unwrap()
                .post_raft_ready_append(&mut self.raft_metrics,
                                        &self.trans,
                                        &mut ready,
                                        invoke_ctx);
            ready_results.push((region_id, ready, res));
        }

        self.raft_metrics.append_log.observe(duration_to_sec(t.elapsed()) as f64);

        let sent_snapshot_count = self.raft_metrics.message.snapshot - previous_sent_snapshot_count;
        self.sent_snapshot_count += sent_snapshot_count;

        slow_log!(t,
                  "{} handle {} pending peers include {} ready, {} entries, {} messages and {} \
                   snapshots",
                  self.tag,
                  pending_count,
                  ready_results.capacity(),
                  self.raft_metrics.ready.append - previous_ready_metrics.append,
                  self.raft_metrics.ready.message - previous_ready_metrics.message,
                  self.raft_metrics.ready.snapshot - previous_ready_metrics.snapshot);

        let mut apply_tasks = Vec::with_capacity(ready_results.len());
        for (region_id, ready, res) in ready_results {
            self.region_peers
                .get_mut(&region_id)
                .unwrap()
                .handle_raft_ready_apply(ready, &mut apply_tasks);
            if let Some(apply_result) = res {
                self.on_ready_apply_snapshot(apply_result);
            }
        }
        self.apply_worker.schedule(ApplyTask::applies(apply_tasks)).unwrap();

        let dur = t.elapsed();
        if !self.is_busy {
            let election_timeout =
                Duration::from_millis(self.cfg.raft_base_tick_interval *
                                      self.cfg.raft_election_timeout_ticks as u64);
            if dur >= election_timeout {
                self.is_busy = true;
            }
        }

        self.raft_metrics.process_ready.observe(duration_to_sec(dur) as f64);

        self.trans.flush();

        slow_log!(t, "{} on {} regions raft ready", self.tag, pending_count);
    }

    fn destroy_peer(&mut self, region_id: u64, peer: metapb::Peer) {
        info!("[region {}] destroy peer {:?}", region_id, peer);
        // TODO: should we check None here?
        // Can we destroy it in another thread later?
        let mut p = self.region_peers.remove(&region_id).unwrap();
        // We can't destroy a peer which is applying snapshot.
        assert!(!p.is_applying_snapshot());

        let is_initialized = p.is_initialized();
        if let Err(e) = p.destroy() {
            // If not panic here, the peer will be recreated in the next restart,
            // then it will be gc again. But if some overlap region is created
            // before restarting, the gc action will delete the overlap region's
            // data too.
            panic!("[region {}] destroy peer {:?} in store {} err {:?}",
                   region_id,
                   peer,
                   self.store_id(),
                   e);
        }

        if is_initialized && self.region_ranges.remove(&enc_end_key(p.region())).is_none() {
            panic!("[region {}] remove peer {:?} in store {}",
                   region_id,
                   peer,
                   self.store_id());

        }
    }

    fn on_ready_change_peer(&mut self, region_id: u64, cp: ChangePeer) {
        let my_peer_id;
        let change_type = cp.conf_change.get_change_type();
        if let Some(p) = self.region_peers.get_mut(&region_id) {
            p.raft_group.apply_conf_change(&cp.conf_change);
            if cp.conf_change.get_node_id() == raft::INVALID_ID {
                // Apply failed, skip.
                return;
            }
            p.mut_store().region = cp.region;
            if p.is_leader() {
                // Notify pd immediately.
                info!("{} notify pd with change peer region {:?}",
                      p.tag,
                      p.region());
                p.heartbeat_pd(&self.pd_worker);
            }

            match change_type {
                ConfChangeType::AddNode => {
                    // Add this peer to cache.
                    let peer = cp.peer.clone();
                    p.peer_heartbeats.insert(peer.get_id(), Instant::now());
                    p.insert_peer_cache(peer);
                }
                ConfChangeType::RemoveNode => {
                    // Remove this peer from cache.
                    p.peer_heartbeats.remove(&cp.peer.get_id());
                    p.remove_peer_from_cache(cp.peer.get_id());
                }
            }

            my_peer_id = p.peer_id();
        } else {
            panic!("{} missing region {}", self.tag, region_id);
        }

        let peer = cp.peer;

        // We only care remove itself now.
        if change_type == ConfChangeType::RemoveNode && peer.get_store_id() == self.store_id() {
            if my_peer_id == peer.get_id() {
                self.destroy_peer(region_id, peer)
            } else {
                panic!("{} trying to remove unknown peer {:?}", self.tag, peer);
            }
        }
    }

    fn on_ready_compact_log(&mut self,
                            region_id: u64,
                            first_index: u64,
                            state: RaftTruncatedState) {
        let mut peer = self.region_peers.get_mut(&region_id).unwrap();
        let total_cnt = peer.last_applying_idx - first_index;
        // the size of current CompactLog command can be ignored.
        let remain_cnt = peer.last_applying_idx - state.get_index() - 1;
        peer.raft_log_size_hint = peer.raft_log_size_hint * remain_cnt / total_cnt;
        let task = RaftlogGcTask {
            raft_engine: peer.get_store().get_raft_engine().clone(),
            region_id: peer.get_store().get_region_id(),
            start_idx: peer.last_compacted_idx,
            end_idx: state.get_index() + 1,
        };
        peer.last_compacted_idx = task.end_idx;
        peer.mut_store().compact_to(task.end_idx);
        if let Err(e) = self.raftlog_gc_worker.schedule(task) {
            error!("[region {}] failed to schedule compact task: {}",
                   region_id,
                   e);
        }
    }

    fn on_ready_split_region(&mut self,
                             region_id: u64,
                             left: metapb::Region,
                             right: metapb::Region,
                             right_derive: bool) {
        let (origin_region, new_region) = if right_derive {
            (right.clone(), left.clone())
        } else {
            (left.clone(), right.clone())
        };

        self.region_peers.get_mut(&region_id).unwrap().mut_store().region = origin_region.clone();
        let new_region_id = new_region.get_id();
        if let Some(peer) = self.region_peers.get(&new_region_id) {
            // If the store received a raft msg with the new region raft group
            // before splitting, it will creates a uninitialized peer.
            // We can remove this uninitialized peer directly.
            if peer.get_store().is_initialized() {
                panic!("duplicated region {} for split region", new_region_id);
            }
        }

        let mut campaigned = false;
        let peer;
        match Peer::create(self, &new_region) {
            Err(e) => {
                // peer information is already written into db, can't recover.
                // there is probably a bug.
                panic!("create new split region {:?} err {:?}", new_region, e);
            }
            Ok(mut new_peer) => {
                for peer in new_region.get_peers() {
                    // Add this peer to cache.
                    new_peer.insert_peer_cache(peer.clone());
                }
                peer = new_peer.peer.clone();
                if let Some(origin_peer) = self.region_peers.get(&region_id) {
                    // New peer derive write flow from parent region,
                    // this will be used by balance write flow.
                    new_peer.peer_stat = origin_peer.peer_stat.clone();

                    campaigned =
                        new_peer.maybe_campaign(origin_peer, &mut self.pending_raft_groups);

                    if origin_peer.is_leader() {
                        // Notify pd immediately to let it update the region meta.
                        if right_derive {
                            self.report_split_pd(&new_peer, origin_peer);
                        } else {
                            self.report_split_pd(origin_peer, &new_peer);
                        }
                    }
                }

                // Insert new regions and validation
                info!("insert new regions left: {:?}, right:{:?}", left, right);
                if self.region_ranges
                    .insert(enc_end_key(&left), left.get_id())
                    .is_some() {
                    panic!("region should not exist, {:?}", left);
                }
                if self.region_ranges
                    .insert(enc_end_key(&right), right.get_id())
                    .is_none() {
                    panic!("region should exist, {:?}", right);
                }

                // To prevent from big region, the right region need run split
                // check again after split.
                if right_derive {
                    self.region_peers.get_mut(&region_id).unwrap().size_diff_hint = self.cfg
                        .region_check_size_diff;
                } else {
                    new_peer.size_diff_hint = self.cfg.region_check_size_diff;
                }
                self.apply_worker.schedule(ApplyTask::register(&new_peer)).unwrap();
                self.region_peers.insert(new_region_id, new_peer);
            }
        }

        if !campaigned {
            if let Some(msg) = self.pending_votes
                .swap_remove_front(|m| m.get_to_peer() == &peer) {
                let _ = self.on_raft_message(msg);
            }
        }
    }

    fn report_split_pd(&self, left: &Peer, right: &Peer) {
        let left_region = left.region();
        let right_region = right.region();

        info!("notify pd with split left {:?}, right {:?}",
              left_region,
              right_region);
        right.heartbeat_pd(&self.pd_worker);
        left.heartbeat_pd(&self.pd_worker);

        // Now pd only uses ReportSplit for history operation show,
        // so we send it independently here.
        let task = PdTask::ReportSplit {
            left: left_region.clone(),
            right: right_region.clone(),
        };

        if let Err(e) = self.pd_worker.schedule(task) {
            error!("{} failed to notify pd: {}", self.tag, e);
        }
    }

    fn on_ready_apply_snapshot(&mut self, apply_result: ApplySnapResult) {
        let prev_region = apply_result.prev_region;
        let region = apply_result.region;
        let region_id = region.get_id();

        info!("[region {}] snapshot for region {:?} is applied",
              region_id,
              region);

        if !prev_region.get_peers().is_empty() {
            info!("[region {}] region changed from {:?} -> {:?} after applying snapshot",
                  region_id,
                  prev_region,
                  region);
            // we have already initialized the peer, so it must exist in region_ranges.
            if self.region_ranges.remove(&enc_end_key(&prev_region)).is_none() {
                panic!("[region {}] region should exist {:?}",
                       region_id,
                       prev_region);
            }
        }

        self.region_ranges.insert(enc_end_key(&region), region.get_id());
    }

    fn on_ready_result(&mut self, region_id: u64, exec_results: Vec<ExecResult>) {
        // handle executing committed log results
        for result in exec_results {
            match result {
                ExecResult::ChangePeer(cp) => self.on_ready_change_peer(region_id, cp),
                ExecResult::CompactLog { first_index, state } => {
                    self.on_ready_compact_log(region_id, first_index, state)
                }
                ExecResult::SplitRegion { left, right, right_derive } => {
                    self.on_ready_split_region(region_id, left, right, right_derive)
                }
                ExecResult::ComputeHash { region, index, snap } => {
                    self.on_ready_compute_hash(region, index, snap)
                }
                ExecResult::VerifyHash { index, hash } => {
                    self.on_ready_verify_hash(region_id, index, hash)
                }
            }
        }
    }

    fn propose_raft_command(&mut self, msg: RaftCmdRequest, cb: Callback) {
        let mut resp = RaftCmdResponse::new();

        if let Err(e) = self.validate_store_id(&msg) {
            bind_error(&mut resp, e);
            return cb.call_box((resp,));
        }

        if msg.has_status_request() {
            // For status commands, we handle it here directly.
            match self.execute_status_command(msg) {
                Err(e) => bind_error(&mut resp, e),
                Ok(status_resp) => resp = status_resp,
            };
            return cb.call_box((resp,));
        }

        if let Err(e) = self.validate_region(&msg) {
            bind_error(&mut resp, e);
            return cb.call_box((resp,));
        }

        // Note:
        // The peer that is being checked is a leader. It might step down to be a follower later. It
        // doesn't matter whether the peer is a leader or not. If it's not a leader, the proposing
        // command log entry can't be committed.

        let region_id = msg.get_header().get_region_id();
        let mut peer = self.region_peers.get_mut(&region_id).unwrap();
        let term = peer.term();
        bind_term(&mut resp, term);
        if peer.propose(cb, msg, resp, &mut self.raft_metrics.propose) {
            peer.mark_to_be_checked(&mut self.pending_raft_groups);
        }

        // TODO: add timeout, if the command is not applied after timeout,
        // we will call the callback with timeout error.
    }

    fn validate_store_id(&self, msg: &RaftCmdRequest) -> Result<()> {
        let store_id = msg.get_header().get_peer().get_store_id();
        if store_id != self.store.get_id() {
            return Err(Error::StoreNotMatch(store_id, self.store.get_id()));
        }
        Ok(())
    }

    fn validate_region(&self, msg: &RaftCmdRequest) -> Result<()> {
        let region_id = msg.get_header().get_region_id();
        let peer_id = msg.get_header().get_peer().get_id();

        let peer = match self.region_peers.get(&region_id) {
            Some(peer) => peer,
            None => return Err(Error::RegionNotFound(region_id)),
        };
        if !peer.is_leader() {
            return Err(Error::NotLeader(region_id, peer.get_peer_from_cache(peer.leader_id())));
        }
        if peer.peer_id() != peer_id {
            return Err(box_err!("mismatch peer id {} != {}", peer.peer_id(), peer_id));
        }

        let header = msg.get_header();
        // If header's term is 2 verions behind current term, leadership may have been changed away.
        if header.get_term() > 0 && peer.term() > header.get_term() + 1 {
            return Err(Error::StaleCommand);
        }

        let res = peer::check_epoch(peer.region(), msg);
        if let Err(Error::StaleEpoch(msg, mut new_regions)) = res {
            // Attach the region which might be split from the current region. But it doesn't
            // matter if the region is not split from the current region. If the region meta
            // received by the TiKV driver is newer than the meta cached in the driver, the meta is
            // updated.
            let sibling_region_id = self.find_sibling_region(peer.region());
            if let Some(sibling_region_id) = sibling_region_id {
                let sibling_region = self.region_peers[&sibling_region_id].region();
                new_regions.push(sibling_region.to_owned());
            }
            return Err(Error::StaleEpoch(msg, new_regions));
        }
        res
    }

    pub fn find_sibling_region(&self, region: &metapb::Region) -> Option<u64> {
        let start = if self.cfg.right_derive_when_split {
            Included(enc_start_key(region))
        } else {
            Excluded(enc_end_key(region))
        };
        self.region_ranges.range((start, Unbounded::<Key>)).next().map(|(_, &region_id)| region_id)
    }

    fn register_raft_gc_log_tick(&self, event_loop: &mut EventLoop<Self>) {
        if let Err(e) = register_timer(event_loop,
                                       Tick::RaftLogGc,
                                       self.cfg.raft_log_gc_tick_interval) {
            // If failed, we can't cleanup the raft log regularly.
            // Although the log size will grow larger and larger, it doesn't affect
            // whole raft logic, and we can send truncate log command to compact it.
            error!("{} register raft gc log tick err: {:?}", self.tag, e);
        };
    }

    fn register_report_region_flow_tick(&self, event_loop: &mut EventLoop<Self>) {
        if let Err(e) = register_timer(event_loop,
                                       Tick::ReportRegionFlow,
                                       self.cfg.report_region_flow_interval) {
            error!("{} register raft gc log tick err: {:?}", self.tag, e);
        };
    }

    fn on_report_region_flow(&mut self, event_loop: &mut EventLoop<Self>) {
        for peer in self.region_peers.values_mut() {
            peer.peer_stat.last_written_bytes = peer.peer_stat.written_bytes;
            peer.peer_stat.last_written_keys = peer.peer_stat.written_keys;
            if !peer.is_leader() {
                peer.peer_stat.written_bytes = 0;
                peer.peer_stat.written_keys = 0;
                continue;
            }

            self.store_stat.region_bytes_written.observe(peer.peer_stat.written_bytes as f64);
            self.store_stat.region_keys_written.observe(peer.peer_stat.written_keys as f64);
            peer.peer_stat.written_bytes = 0;
            peer.peer_stat.written_keys = 0;
        }
        self.store_stat.region_bytes_written.flush();
        self.store_stat.region_keys_written.flush();

        self.register_report_region_flow_tick(event_loop);
    }

    #[allow(if_same_then_else)]
    fn on_raft_gc_log_tick(&mut self, event_loop: &mut EventLoop<Self>) {
        let mut total_gc_logs = 0;

        for (&region_id, peer) in &mut self.region_peers {
            if !peer.is_leader() {
                continue;
            }

            // Leader will replicate the compact log command to followers,
            // If we use current replicated_index (like 10) as the compact index,
            // when we replicate this log, the newest replicated_index will be 11,
            // but we only compact the log to 10, not 11, at that time,
            // the first index is 10, and replicated_index is 11, with an extra log,
            // and we will do compact again with compact index 11, in cycles...
            // So we introduce a threshold, if replicated index - first index > threshold,
            // we will try to compact log.
            // raft log entries[..............................................]
            //                  ^                                       ^
            //                  |-----------------threshold------------ |
            //              first_index                         replicated_index
            let replicated_idx = peer.raft_group
                .status()
                .progress
                .values()
                .map(|p| p.matched)
                .min()
                .unwrap();
            // When an election happened or a new peer is added, replicated_idx can be 0.
            if replicated_idx > 0 {
                let last_idx = peer.raft_group.raft.raft_log.last_index();
                assert!(last_idx >= replicated_idx,
                        "expect last index {} >= replicated index {}",
                        last_idx,
                        replicated_idx);
                REGION_MAX_LOG_LAG.observe((last_idx - replicated_idx) as f64);
            }
            let applied_idx = peer.get_store().applied_index();
            let first_idx = peer.get_store().first_index();
            let mut compact_idx;
            if applied_idx > first_idx &&
               applied_idx - first_idx >= self.cfg.raft_log_gc_count_limit {
                compact_idx = applied_idx;
            } else if peer.raft_log_size_hint >= self.cfg.raft_log_gc_size_limit {
                compact_idx = applied_idx;
            } else if replicated_idx < first_idx ||
                      replicated_idx - first_idx <= self.cfg.raft_log_gc_threshold {
                continue;
            } else {
                compact_idx = replicated_idx;
            }

            // Have no idea why subtract 1 here, but original code did this by magic.
            assert!(compact_idx > 0);
            compact_idx -= 1;
            if compact_idx < first_idx {
                // In case compact_idx == first_idx before subtraction.
                continue;
            }

            total_gc_logs += compact_idx - first_idx;

            let term = peer.raft_group.raft.raft_log.term(compact_idx).unwrap();

            // Create a compact log request and notify directly.
            let request = new_compact_log_request(region_id, peer.peer.clone(), compact_idx, term);

            if let Err(e) = self.sendch.try_send(Msg::new_raft_cmd(request, Box::new(|_| {}))) {
                error!("{} send compact log {} err {:?}", peer.tag, compact_idx, e);
            }
        }

        PEER_GC_RAFT_LOG_COUNTER.inc_by(total_gc_logs as f64).unwrap();
        self.register_raft_gc_log_tick(event_loop);
    }

    fn register_split_region_check_tick(&self, event_loop: &mut EventLoop<Self>) {
        if let Err(e) = register_timer(event_loop,
                                       Tick::SplitRegionCheck,
                                       self.cfg.split_region_check_tick_interval) {
            error!("{} register split region check tick err: {:?}", self.tag, e);
        };
    }

    fn on_split_region_check_tick(&mut self, event_loop: &mut EventLoop<Self>) {
        // To avoid frequent scan, we only add new scan tasks if all previous tasks
        // have finished.
        // TODO: check whether a gc progress has been started.
        if self.split_check_worker.is_busy() {
            self.register_split_region_check_tick(event_loop);
            return;
        }
        for peer in self.region_peers.values_mut() {
            if !peer.is_leader() {
                continue;
            }

            if peer.size_diff_hint < self.cfg.region_check_size_diff {
                continue;
            }
            info!("{} region's size diff {} >= {}, need to check whether should split",
                  peer.tag,
                  peer.size_diff_hint,
                  self.cfg.region_check_size_diff);
            let task = SplitCheckTask::new(peer.region());
            if let Err(e) = self.split_check_worker.schedule(task) {
                error!("{} failed to schedule split check: {}", self.tag, e);
            }
            peer.size_diff_hint = 0;
        }

        self.register_split_region_check_tick(event_loop);
    }

    fn register_compact_check_tick(&self, event_loop: &mut EventLoop<Self>) {
        if let Err(e) = register_timer(event_loop,
                                       Tick::CompactCheck,
                                       self.cfg.region_compact_check_interval) {
            error!("{} register compact check tick err: {:?}", self.tag, e);
        }
    }

    fn on_compact_check_tick(&mut self, event_loop: &mut EventLoop<Self>) {
        for peer in self.region_peers.values_mut() {
            if peer.delete_keys_hint < self.cfg.region_compact_delete_keys_count {
                continue;
            }
            for &cf in &[CF_DEFAULT, CF_WRITE] {
                let task = CompactTask {
                    cf_name: String::from(cf),
                    start_key: Some(keys::enc_start_key(peer.region())),
                    end_key: Some(keys::enc_end_key(peer.region())),
                };
                if let Err(e) = self.compact_worker.schedule(task) {
                    error!("{} failed to schedule compact task: {}", self.tag, e);
                }
            }
            peer.delete_keys_hint = 0;
            // Compact only 1 region each check in case compact task accumulates.
            break;
        }
        self.register_compact_check_tick(event_loop);
    }

    fn on_split_check_result(&mut self,
                             region_id: u64,
                             epoch: metapb::RegionEpoch,
                             split_key: Vec<u8>) {
        if split_key.is_empty() {
            error!("[region {}] split key should not be empty!!!", region_id);
            return;
        }
        let p = self.region_peers.get(&region_id);
        if p.is_none() || !p.unwrap().is_leader() {
            // region on this store is no longer leader, skipped.
            info!("[region {}] region on {} doesn't exist or is not leader, skip.",
                  region_id,
                  self.store_id());
            return;
        }

        let peer = p.unwrap();
        let region = peer.region();

        if region.get_region_epoch().get_version() != epoch.get_version() {
            info!("{} epoch changed {:?} != {:?}, need re-check later",
                  peer.tag,
                  region.get_region_epoch(),
                  epoch);
            return;
        }

        let key = keys::origin_key(&split_key);
        let task = PdTask::AskSplit {
            region: region.clone(),
            split_key: key.to_vec(),
            peer: peer.peer.clone(),
            right_derive: self.cfg.right_derive_when_split,
        };

        if let Err(e) = self.pd_worker.schedule(task) {
            error!("{} failed to notify pd to split at {:?}: {}",
                   peer.tag,
                   split_key,
                   e);
        }
    }

    fn on_pd_heartbeat_tick(&mut self, event_loop: &mut EventLoop<Self>) {
        for peer in self.region_peers.values_mut() {
            peer.check_peers();
        }

        let mut leader_count = 0;
        for peer in self.region_peers.values() {
            if peer.is_leader() {
                leader_count += 1;
                peer.heartbeat_pd(&self.pd_worker);
            }
        }

        STORE_PD_HEARTBEAT_GAUGE_VEC.with_label_values(&["leader"]).set(leader_count as f64);
        STORE_PD_HEARTBEAT_GAUGE_VEC.with_label_values(&["region"])
            .set(self.region_peers.len() as f64);

        self.register_pd_heartbeat_tick(event_loop);
    }


    fn register_pd_heartbeat_tick(&self, event_loop: &mut EventLoop<Self>) {
        if let Err(e) = register_timer(event_loop,
                                       Tick::PdHeartbeat,
                                       self.cfg.pd_heartbeat_tick_interval) {
            error!("{} register pd heartbeat tick err: {:?}", self.tag, e);
        };
    }

    fn store_heartbeat_pd(&mut self) {
        let mut stats = StoreStats::new();
        let disk_stats = match fs2::statvfs(self.raft_engine.path()) {
            Err(e) => {
                error!("{} get disk stat for rocksdb {} failed: {}",
                       self.tag,
                       self.raft_engine.path(),
                       e);
                return;
            }
            Ok(stats) => stats,
        };

        let disk_cap = disk_stats.total_space();
        let capacity = if self.cfg.capacity == 0 || disk_cap < self.cfg.capacity {
            disk_cap
        } else {
            self.cfg.capacity
        };
        stats.set_capacity(capacity);

        let mut used_size = flush_engine_properties_and_get_used_size(self.raft_engine.clone(),
                                                                      self.kv_engine.clone());
        used_size += self.snap_mgr.get_total_snap_size();

        stats.set_used_size(used_size);

        let mut available = if capacity > used_size {
            capacity - used_size
        } else {
            warn!("{} no available space", self.tag);
            0
        };

        // We only care rocksdb SST file size, so we should
        // check disk available here.
        if available > disk_stats.free_space() {
            available = disk_stats.free_space();
        }

        stats.set_store_id(self.store_id());
        stats.set_available(available);
        stats.set_region_count(self.region_peers.len() as u32);

        let snap_stats = self.snap_mgr.stats();
        stats.set_sending_snap_count(snap_stats.sending_count as u32);
        stats.set_receiving_snap_count(snap_stats.receiving_count as u32);

        STORE_SIZE_GAUGE_VEC.with_label_values(&["capacity"]).set(capacity as f64);
        STORE_SIZE_GAUGE_VEC.with_label_values(&["available"]).set(available as f64);

        STORE_SNAPSHOT_TRAFFIC_GAUGE_VEC.with_label_values(&["sending"])
            .set(snap_stats.sending_count as f64);
        STORE_SNAPSHOT_TRAFFIC_GAUGE_VEC.with_label_values(&["receiving"])
            .set(snap_stats.receiving_count as f64);

        let mut apply_snapshot_count = 0;
        for peer in self.region_peers.values_mut() {
            if peer.mut_store().check_applying_snap() {
                apply_snapshot_count += 1;
            }
        }

        stats.set_applying_snap_count(apply_snapshot_count as u32);
        STORE_SNAPSHOT_TRAFFIC_GAUGE_VEC.with_label_values(&["applying"])
            .set(apply_snapshot_count as f64);

        stats.set_start_time(self.start_time.sec as u32);

        // report store write flow to pd
        let engine_total_bytes_written = self.raft_engine
            .get_statistics_ticker_count(TickerType::BytesWritten);
        let delta = engine_total_bytes_written - self.store_stat.engine_total_bytes_written;
        self.store_stat.engine_total_bytes_written = engine_total_bytes_written;
        stats.set_bytes_written(delta);

        let engine_total_keys_written = self.raft_engine
            .get_statistics_ticker_count(TickerType::NumberKeysWritten);
        let delta = engine_total_keys_written - self.store_stat.engine_total_keys_written;
        self.store_stat.engine_total_keys_written = engine_total_keys_written;
        stats.set_keys_written(delta);

        stats.set_is_busy(self.is_busy);
        self.is_busy = false;

        if let Err(e) = self.pd_worker.schedule(PdTask::StoreHeartbeat { stats: stats }) {
            error!("{} failed to notify pd: {}", self.tag, e);
        }
    }

    fn on_pd_store_heartbeat_tick(&mut self, event_loop: &mut EventLoop<Self>) {
        self.store_heartbeat_pd();
        self.flush_engine_statistics();
        self.register_pd_store_heartbeat_tick(event_loop);
    }

    fn flush_engine_statistics(&mut self) {
        for t in ENGINE_TICKER_TYPES {
            let v = self.raft_engine.get_statistics_ticker_count(*t);
            flush_engine_ticker_metrics(*t, v);
        }

        for t in ENGINE_HIST_TYPES {
            if let Some(v) = self.raft_engine.get_statistics_histogram(*t) {
                flush_engine_histogram_metrics(*t, v);
            }
        }
    }

    fn handle_snap_mgr_gc(&mut self) -> Result<()> {
        let mut snap_keys = try!(self.snap_mgr.list_idle_snap());
        if snap_keys.is_empty() {
            return Ok(());
        }
        snap_keys.sort();
        let (mut last_region_id, mut compacted_idx, mut compacted_term) = (0, u64::MAX, u64::MAX);
        let mut is_applying_snap = false;
        for (key, is_sending) in snap_keys {
            if last_region_id != key.region_id {
                last_region_id = key.region_id;
                match self.region_peers.get(&key.region_id) {
                    None => {
                        // region is deleted
                        compacted_idx = u64::MAX;
                        compacted_term = u64::MAX;
                        is_applying_snap = false;
                    }
                    Some(peer) => {
                        let s = peer.get_store();
                        compacted_idx = s.truncated_index();
                        compacted_term = s.truncated_term();
                        is_applying_snap = s.is_applying_snapshot();
                    }
                };
            }

            if is_sending {
                let s = try!(self.snap_mgr.get_snapshot_for_sending(&key));
                if key.term < compacted_term || key.idx < compacted_idx {
                    info!("[region {}] snap file {} has been compacted, delete.",
                          key.region_id,
                          key);
                    self.snap_mgr.delete_snapshot(&key, s.as_ref(), false);
                } else if let Ok(meta) = s.meta() {
                    let modified = box_try!(meta.modified());
                    if let Ok(elapsed) = modified.elapsed() {
                        if elapsed > Duration::from_secs(self.cfg.snap_gc_timeout) {
                            info!("[region {}] snap file {} has been expired, delete.",
                                  key.region_id,
                                  key);
                            self.snap_mgr.delete_snapshot(&key, s.as_ref(), false);
                        }
                    }
                }
            } else if key.term <= compacted_term &&
                      (key.idx < compacted_idx || key.idx == compacted_idx && !is_applying_snap) {
                info!("[region {}] snap file {} has been applied, delete.",
                      key.region_id,
                      key);
                let a = try!(self.snap_mgr.get_snapshot_for_applying(&key));
                self.snap_mgr.delete_snapshot(&key, a.as_ref(), false);
            }
        }
        Ok(())
    }

    fn on_snap_mgr_gc(&mut self, event_loop: &mut EventLoop<Self>) {
        if let Err(e) = self.handle_snap_mgr_gc() {
            error!("{} failed to gc snap manager: {:?}", self.tag, e);
        }
        self.register_snap_mgr_gc_tick(event_loop);
    }

    fn on_compact_lock_cf(&mut self, event_loop: &mut EventLoop<Self>) {
        // Create a compact lock cf task(compact whole range) and schedule directly.
        if self.store_stat.lock_cf_bytes_written > self.cfg.lock_cf_compact_bytes_threshold {
            self.store_stat.lock_cf_bytes_written = 0;
            let task = CompactTask {
                cf_name: String::from(CF_LOCK),
                start_key: None,
                end_key: None,
            };
            if let Err(e) = self.compact_worker.schedule(task) {
                error!("{} failed to schedule compact lock cf task: {:?}",
                       self.tag,
                       e);
            }
        }

        self.register_compact_lock_cf_tick(event_loop);
    }

    fn register_pd_store_heartbeat_tick(&self, event_loop: &mut EventLoop<Self>) {
        if let Err(e) = register_timer(event_loop,
                                       Tick::PdStoreHeartbeat,
                                       self.cfg.pd_store_heartbeat_tick_interval) {
            error!("{} register pd store heartbeat tick err: {:?}", self.tag, e);
        };
    }

    fn register_snap_mgr_gc_tick(&self, event_loop: &mut EventLoop<Self>) {
        if let Err(e) = register_timer(event_loop,
                                       Tick::SnapGc,
                                       self.cfg.snap_mgr_gc_tick_interval) {
            error!("{} register snap mgr gc tick err: {:?}", self.tag, e);
        }
    }

    fn register_compact_lock_cf_tick(&self, event_loop: &mut EventLoop<Self>) {
        if let Err(e) = register_timer(event_loop,
                                       Tick::CompactLockCf,
                                       self.cfg.lock_cf_compact_interval) {
            error!("{} register compact cf-lock tick err: {:?}", self.tag, e);
        }
    }

    fn on_unreachable(&mut self, region_id: u64, to_peer_id: u64) {
        if let Some(mut peer) = self.region_peers.get_mut(&region_id) {
            peer.raft_group.report_unreachable(to_peer_id);
        }
    }
}

// Consistency Check implementation.

/// Verify and store the hash to state. return true means the hash has been stored successfully.
fn verify_and_store_hash(region_id: u64,
                         state: &mut ConsistencyState,
                         expected_index: u64,
                         expected_hash: Vec<u8>)
                         -> bool {
    if expected_index < state.index {
        REGION_HASH_COUNTER_VEC.with_label_values(&["verify", "miss"]).inc();
        warn!("[region {}] has scheduled a new hash: {} > {}, skip.",
              region_id,
              state.index,
              expected_index);
        return false;
    }

    if state.index == expected_index {
        if state.hash != expected_hash {
            panic!("[region {}] hash at {} not correct, want {}, got {}!!!",
                   region_id,
                   state.index,
                   escape(&expected_hash),
                   escape(&state.hash));
        }
        REGION_HASH_COUNTER_VEC.with_label_values(&["verify", "matched"]).inc();
        state.hash = vec![];
        return false;
    }

    if state.index != INVALID_INDEX && !state.hash.is_empty() {
        // Maybe computing is too slow or computed result is dropped due to channel full.
        // If computing is too slow, miss count will be increased twice.
        REGION_HASH_COUNTER_VEC.with_label_values(&["verify", "miss"]).inc();
        warn!("[region {}] hash belongs to index {}, but we want {}, skip.",
              region_id,
              state.index,
              expected_index);
    }

    state.index = expected_index;
    state.hash = expected_hash;
    true
}

impl<T: Transport, C: PdClient> Store<T, C> {
    fn register_consistency_check_tick(&self, event_loop: &mut EventLoop<Self>) {
        if let Err(e) = register_timer(event_loop,
                                       Tick::ConsistencyCheck,
                                       self.cfg.consistency_check_tick_interval * 1000) {
            error!("{} register consistency check tick err: {:?}", self.tag, e);
        };
    }

    fn on_consistency_check_tick(&mut self, event_loop: &mut EventLoop<Self>) {
        if self.consistency_check_worker.is_busy() {
            // To avoid frequent scan, schedule new check only when all the
            // scheduled check is done.
            self.register_consistency_check_tick(event_loop);
            return;
        }
        let (mut candidate_id, mut candidate_check_time) = (0, Instant::now());
        for (&region_id, peer) in &mut self.region_peers {
            if !peer.is_leader() {
                continue;
            }
            if peer.consistency_state.last_check_time < candidate_check_time {
                candidate_id = region_id;
                candidate_check_time = peer.consistency_state.last_check_time;
            }
        }

        if candidate_id != 0 {
            let peer = &self.region_peers[&candidate_id];

            info!("{} scheduling consistent check", peer.tag);
            let msg = Msg::new_raft_cmd(new_compute_hash_request(candidate_id, peer.peer.clone()),
                                        Box::new(|_| {}));

            if let Err(e) = self.sendch.send(msg) {
                error!("{} failed to schedule consistent check: {:?}", peer.tag, e);
            }
        }

        self.register_consistency_check_tick(event_loop);
    }

    fn on_ready_compute_hash(&mut self, region: metapb::Region, index: u64, snap: EngineSnapshot) {
        let region_id = region.get_id();
        self.region_peers.get_mut(&region_id).unwrap().consistency_state.last_check_time =
            Instant::now();
        let task = ConsistencyCheckTask::compute_hash(region, index, snap);
        info!("[region {}] schedule {}", region_id, task);
        if let Err(e) = self.consistency_check_worker.schedule(task) {
            error!("[region {}] schedule failed: {:?}", region_id, e);
        }
    }

    fn on_ready_verify_hash(&mut self,
                            region_id: u64,
                            expected_index: u64,
                            expected_hash: Vec<u8>) {
        let state = match self.region_peers.get_mut(&region_id) {
            None => {
                warn!("[region {}] receive stale hash at index {}",
                      region_id,
                      expected_index);
                return;
            }
            Some(p) => &mut p.consistency_state,
        };

        verify_and_store_hash(region_id, state, expected_index, expected_hash);
    }

    fn on_hash_computed(&mut self, region_id: u64, index: u64, hash: Vec<u8>) {
        let (state, peer) = match self.region_peers.get_mut(&region_id) {
            None => {
                warn!("[region {}] receive stale hash at index {}",
                      region_id,
                      index);
                return;
            }
            Some(p) => (&mut p.consistency_state, &p.peer),
        };

        if !verify_and_store_hash(region_id, state, index, hash) {
            return;
        }

        let msg = Msg::new_raft_cmd(new_verify_hash_request(region_id, peer.clone(), state),
                                    Box::new(|_| {}));
        if let Err(e) = self.sendch.send(msg) {
            error!("[region {}] failed to schedule verify command for index {}: {:?}",
                   region_id,
                   index,
                   e);
        }
    }
}

fn new_admin_request(region_id: u64, peer: metapb::Peer) -> RaftCmdRequest {
    let mut request = RaftCmdRequest::new();
    request.mut_header().set_region_id(region_id);
    request.mut_header().set_peer(peer);
    request
}

fn new_verify_hash_request(region_id: u64,
                           peer: metapb::Peer,
                           state: &ConsistencyState)
                           -> RaftCmdRequest {
    let mut request = new_admin_request(region_id, peer);

    let mut admin = AdminRequest::new();
    admin.set_cmd_type(AdminCmdType::VerifyHash);
    admin.mut_verify_hash().set_index(state.index);
    admin.mut_verify_hash().set_hash(state.hash.clone());
    request.set_admin_request(admin);
    request
}

fn new_compute_hash_request(region_id: u64, peer: metapb::Peer) -> RaftCmdRequest {
    let mut request = new_admin_request(region_id, peer);

    let mut admin = AdminRequest::new();
    admin.set_cmd_type(AdminCmdType::ComputeHash);
    request.set_admin_request(admin);
    request
}

fn register_timer<T: Transport, C: PdClient>(event_loop: &mut EventLoop<Store<T, C>>,
                                             tick: Tick,
                                             delay: u64)
                                             -> Result<()> {
    // TODO: now mio TimerError doesn't implement Error trait,
    // so we can't use `try!` directly.
    if delay == 0 {
        // 0 delay means turn off the timer.
        return Ok(());
    }
    if let Err(e) = event_loop.timeout_ms(tick, delay) {
        return Err(box_err!("failed to register timeout [{:?}, delay: {:?}ms]: {:?}",
                            tick,
                            delay,
                            e));
    }
    Ok(())
}

fn new_compact_log_request(region_id: u64,
                           peer: metapb::Peer,
                           compact_index: u64,
                           compact_term: u64)
                           -> RaftCmdRequest {
    let mut request = new_admin_request(region_id, peer);

    let mut admin = AdminRequest::new();
    admin.set_cmd_type(AdminCmdType::CompactLog);
    admin.mut_compact_log().set_compact_index(compact_index);
    admin.mut_compact_log().set_compact_term(compact_term);
    request.set_admin_request(admin);
    request
}

impl<T: Transport, C: PdClient> mio::Handler for Store<T, C> {
    type Timeout = Tick;
    type Message = Msg;

    fn notify(&mut self, event_loop: &mut EventLoop<Self>, msg: Msg) {
        match msg {
            Msg::RaftMessage(data) => {
                if let Err(e) = self.on_raft_message(data) {
                    error!("{} handle raft message err: {:?}", self.tag, e);
                }
            }
            Msg::RaftCmd { send_time, request, callback } => {
                self.raft_metrics
                    .propose
                    .request_wait_time
                    .observe(duration_to_sec(send_time.elapsed()) as f64);
                self.propose_raft_command(request, callback)
            }
            Msg::Quit => {
                info!("{} receive quit message", self.tag);
                event_loop.shutdown();
            }
            Msg::SplitCheckResult { region_id, epoch, split_key } => {
                info!("[region {}] split check complete.", region_id);
                self.on_split_check_result(region_id, epoch, split_key);
            }
            Msg::ReportUnreachable { region_id, to_peer_id } => {
                self.on_unreachable(region_id, to_peer_id);
            }
            Msg::SnapshotStats => self.store_heartbeat_pd(),
            Msg::ComputeHashResult { region_id, index, hash } => {
                self.on_hash_computed(region_id, index, hash);
            }
        }
    }

    fn timeout(&mut self, event_loop: &mut EventLoop<Self>, timeout: Tick) {
        let t = SlowTimer::new();
        match timeout {
            Tick::Raft => self.on_raft_base_tick(event_loop),
            Tick::RaftLogGc => self.on_raft_gc_log_tick(event_loop),
            Tick::SplitRegionCheck => self.on_split_region_check_tick(event_loop),
            Tick::CompactCheck => self.on_compact_check_tick(event_loop),
            Tick::PdHeartbeat => self.on_pd_heartbeat_tick(event_loop),
            Tick::PdStoreHeartbeat => self.on_pd_store_heartbeat_tick(event_loop),
            Tick::SnapGc => self.on_snap_mgr_gc(event_loop),
            Tick::CompactLockCf => self.on_compact_lock_cf(event_loop),
            Tick::ConsistencyCheck => self.on_consistency_check_tick(event_loop),
            Tick::ReportRegionFlow => self.on_report_region_flow(event_loop),
        }
        slow_log!(t, "{} handle timeout {:?}", self.tag, timeout);
    }

    // This method is invoked very frequently, should avoid time consuming operation.
    fn tick(&mut self, event_loop: &mut EventLoop<Self>) {
        if !event_loop.is_running() {
            self.stop();
            return;
        }

        // We handle raft ready in event loop.
        if !self.pending_raft_groups.is_empty() {
            self.on_raft_ready();
        }

        self.poll_apply();

        self.pending_snapshot_regions.clear();
    }
}

impl<T: Transport, C: PdClient> Store<T, C> {
    /// load the target peer of request as mutable borrow.
    fn mut_target_peer(&mut self, request: &RaftCmdRequest) -> Result<&mut Peer> {
        let region_id = request.get_header().get_region_id();
        match self.region_peers.get_mut(&region_id) {
            None => Err(Error::RegionNotFound(region_id)),
            Some(peer) => Ok(peer),
        }
    }

    // Handle status commands here, separate the logic, maybe we can move it
    // to another file later.
    // Unlike other commands (write or admin), status commands only show current
    // store status, so no need to handle it in raft group.
    fn execute_status_command(&mut self, request: RaftCmdRequest) -> Result<RaftCmdResponse> {
        let cmd_type = request.get_status_request().get_cmd_type();
        let region_id = request.get_header().get_region_id();

        let mut response = try!(match cmd_type {
            StatusCmdType::RegionLeader => self.execute_region_leader(request),
            StatusCmdType::RegionDetail => self.execute_region_detail(request),
            StatusCmdType::InvalidStatus => Err(box_err!("invalid status command!")),
        });
        response.set_cmd_type(cmd_type);

        let mut resp = RaftCmdResponse::new();
        resp.set_status_response(response);
        // Bind peer current term here.
        if let Some(peer) = self.region_peers.get(&region_id) {
            bind_term(&mut resp, peer.term());
        }
        Ok(resp)
    }

    fn execute_region_leader(&mut self, request: RaftCmdRequest) -> Result<StatusResponse> {
        let peer = try!(self.mut_target_peer(&request));

        let mut resp = StatusResponse::new();
        if let Some(leader) = peer.get_peer_from_cache(peer.leader_id()) {
            resp.mut_region_leader().set_leader(leader);
        }

        Ok(resp)
    }

    fn execute_region_detail(&mut self, request: RaftCmdRequest) -> Result<StatusResponse> {
        let peer = try!(self.mut_target_peer(&request));
        if !peer.get_store().is_initialized() {
            let region_id = request.get_header().get_region_id();
            return Err(Error::RegionNotInitialized(region_id));
        }
        let mut resp = StatusResponse::new();
        resp.mut_region_detail().set_region(peer.region().clone());
        if let Some(leader) = peer.get_peer_from_cache(peer.leader_id()) {
            resp.mut_region_detail().set_leader(leader);
        }

        Ok(resp)
    }
}<|MERGE_RESOLUTION|>--- conflicted
+++ resolved
@@ -240,18 +240,11 @@
         let mut applying_count = 0;
 
         let t = Instant::now();
-<<<<<<< HEAD
+        let mut wb = WriteBatch::new();
         try!(raft_engine.scan(start_key,
                               end_key,
                               false,
                               &mut |key, value| {
-=======
-        let mut wb = WriteBatch::new();
-        try!(engine.scan(start_key,
-                         end_key,
-                         false,
-                         &mut |key, value| {
->>>>>>> 8574c82c
             let (region_id, suffix) = try!(keys::decode_region_meta_key(key));
             if suffix != keys::REGION_STATE_SUFFIX {
                 return Ok(true);
@@ -287,7 +280,7 @@
         }));
 
         if !wb.is_empty() {
-            self.engine.write(wb).unwrap();
+            self.raft_engine.write(wb).unwrap();
         }
 
         info!("{} starts with {} regions, including {} tombstones and {} applying \
@@ -305,13 +298,13 @@
 
     fn clear_stale_meta(&mut self, wb: &mut WriteBatch, region: &metapb::Region) {
         let raft_key = keys::raft_state_key(region.get_id());
-        let handle = rocksdb::get_cf_handle(&self.engine, CF_RAFT).unwrap();
-        if self.engine.get_cf(handle, &raft_key).unwrap().is_none() {
+        let handle = rocksdb::get_cf_handle(&self.raft_engine, CF_RAFT).unwrap();
+        if self.raft_engine.get_cf(handle, &raft_key).unwrap().is_none() {
             // it has been cleaned up.
             return;
         }
 
-        peer_storage::clear_meta(&self.engine, wb, region.get_id()).unwrap();
+        peer_storage::clear_meta(&self.raft_engine, wb, region.get_id()).unwrap();
         peer_storage::write_peer_state(wb, region, PeerState::Tombstone).unwrap();
     }
 
