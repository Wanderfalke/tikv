// Copyright 2016 PingCAP, Inc.
//
// Licensed under the Apache License, Version 2.0 (the "License");
// you may not use this file except in compliance with the License.
// You may obtain a copy of the License at
//
//     http://www.apache.org/licenses/LICENSE-2.0
//
// Unless required by applicable law or agreed to in writing, software
// distributed under the License is distributed on an "AS IS" BASIS,
// See the License for the specific language governing permissions and
// limitations under the License.

use std::sync::Arc;
use std::rc::Rc;
use std::cell::RefCell;
use std::collections::VecDeque;
use std::{cmp, mem, slice};
use std::time::{Duration, Instant};

use time::Timespec;
use rocksdb::{WriteBatch, DB};
use protobuf::{self, Message, MessageStatic};
use kvproto::metapb;
use kvproto::eraftpb::{self, ConfChangeType, MessageType};
use kvproto::raft_cmdpb::{AdminCmdType, AdminResponse, CmdType, RaftCmdRequest, RaftCmdResponse,
                          TransferLeaderRequest, TransferLeaderResponse};
use kvproto::raft_serverpb::{PeerState, RaftMessage};
use kvproto::pdpb::PeerStats;

use raft::{self, Progress, ProgressState, RawNode, Ready, SnapshotStatus, StateRole, INVALID_INDEX};
use raftstore::{Error, Result};
use raftstore::coprocessor::CoprocessorHost;
use raftstore::store::Config;
use raftstore::store::worker::{apply, PdTask, Proposal, RegionProposal};
use raftstore::store::worker::apply::ExecResult;

use util::worker::{FutureWorker, Scheduler};
use raftstore::store::worker::{Apply, ApplyRes, ApplyTask};
use util::Either;
use util::time::monotonic_raw_now;
use util::collections::{FlatMap, FlatMapValues as Values, HashSet};

use pd::INVALID_ID;

use super::store::Store;
use super::peer_storage::{write_peer_state, ApplySnapResult, InvokeContext, PeerStorage};
use super::util;
use super::msg::Callback;
use super::cmd_resp;
use super::transport::Transport;
use super::engine::Snapshot;
use super::metrics::*;
use super::local_metrics::{RaftMessageMetrics, RaftMetrics, RaftProposeMetrics, RaftReadyMetrics};

const TRANSFER_LEADER_ALLOW_LOG_LAG: u64 = 10;
const DEFAULT_APPEND_WB_SIZE: usize = 4 * 1024;

struct ReadIndexRequest {
    id: u64,
    cmds: Vec<(RaftCmdRequest, Callback)>,
    renew_lease_time: Timespec,
}

impl ReadIndexRequest {
    fn binary_id(&self) -> &[u8] {
        unsafe {
            let id = &self.id as *const u64 as *const u8;
            slice::from_raw_parts(id, 8)
        }
    }
}

impl Drop for ReadIndexRequest {
    fn drop(&mut self) {
        if !self.cmds.is_empty() {
            panic!("callback of index read at {} is leak.", self.id);
        }
    }
}

#[derive(Default)]
struct ReadIndexQueue {
    id_allocator: u64,
    reads: VecDeque<ReadIndexRequest>,
    ready_cnt: usize,
}

impl ReadIndexQueue {
    fn next_id(&mut self) -> u64 {
        self.id_allocator += 1;
        self.id_allocator
    }

    fn clear_uncommitted(&mut self, term: u64) {
        for mut read in self.reads.drain(self.ready_cnt..) {
            for (_, cb) in read.cmds.drain(..) {
                apply::notify_stale_req(term, cb);
            }
        }
    }
}

/// The returned states of the peer after checking whether it is stale
#[derive(Debug)]
pub enum StaleState {
    Valid,
    ToValidate,
}

pub struct ProposalMeta {
    pub index: u64,
    pub term: u64,
    /// `renew_lease_time` contains the last time when a peer starts to renew lease.
    pub renew_lease_time: Option<Timespec>,
}

#[derive(Default)]
struct ProposalQueue {
    queue: VecDeque<ProposalMeta>,
}

impl ProposalQueue {
    fn pop(&mut self, term: u64) -> Option<ProposalMeta> {
        self.queue.pop_front().and_then(|meta| {
            if meta.term > term {
                self.queue.push_front(meta);
                return None;
            }
            Some(meta)
        })
    }

    fn push(&mut self, meta: ProposalMeta) {
        self.queue.push_back(meta);
    }

    fn clear(&mut self) {
        self.queue.clear();
    }
}

pub struct ReadyContext<'a, T: 'a> {
    pub wb: WriteBatch,
    pub raft_wb: WriteBatch,
    pub metrics: &'a mut RaftMetrics,
    pub trans: &'a T,
    pub ready_res: Vec<(Ready, InvokeContext)>,
}

impl<'a, T> ReadyContext<'a, T> {
    pub fn new(metrics: &'a mut RaftMetrics, t: &'a T, cap: usize) -> ReadyContext<'a, T> {
        ReadyContext {
            wb: WriteBatch::new(),
            raft_wb: WriteBatch::with_capacity(DEFAULT_APPEND_WB_SIZE),
            metrics: metrics,
            trans: t,
            ready_res: Vec::with_capacity(cap),
        }
    }
}

// TODO: make sure received entries are not corrupted
// If this happens, TiKV will panic and can't recover without extra effort.
#[inline]
pub fn parse_data_at<T: Message + MessageStatic>(data: &[u8], index: u64, tag: &str) -> T {
    protobuf::parse_from_bytes::<T>(data).unwrap_or_else(|e| {
        panic!("{} data is corrupted at {}: {:?}", tag, index, e);
    })
}

pub struct ConsistencyState {
    pub last_check_time: Instant,
    // (computed_result_or_to_be_verified, index, hash)
    pub index: u64,
    pub hash: Vec<u8>,
}

enum RequestPolicy {
    // Handle the read request directly without dispatch.
    ReadLocal,
    // Handle the read request via raft's SafeReadIndex mechanism.
    ReadIndex,
    ProposeNormal,
    ProposeTransferLeader,
    ProposeConfChange,
}

#[derive(Default, Clone)]
pub struct PeerStat {
    pub written_bytes: u64,
    pub written_keys: u64,
    pub last_written_bytes: u64,
    pub last_written_keys: u64,
}

pub struct Peer {
    engine: Arc<DB>,
    raft_engine: Arc<DB>,
    cfg: Rc<Config>,
    peer_cache: RefCell<FlatMap<u64, metapb::Peer>>,
    pub peer: metapb::Peer,
    region_id: u64,
    pub raft_group: RawNode<PeerStorage>,
    proposals: ProposalQueue,
    apply_proposals: Vec<Proposal>,
    pending_reads: ReadIndexQueue,
    // Record the last instant of each peer's heartbeat response.
    pub peer_heartbeats: FlatMap<u64, Instant>,
    coprocessor_host: Arc<CoprocessorHost>,
    /// an inaccurate difference in region size since last reset.
    pub size_diff_hint: u64,
    /// delete keys' count since last reset.
    pub delete_keys_hint: u64,

    pub consistency_state: ConsistencyState,

    pub tag: String,

    // Index of last scheduled committed raft log.
    pub last_applying_idx: u64,
    pub last_compacted_idx: u64,
    // Approximate size of logs that is applied but not compacted yet.
    pub raft_log_size_hint: u64,
    // When entry exceed max size, reject to propose the entry.
    pub raft_entry_max_size: u64,

    apply_scheduler: Scheduler<ApplyTask>,

    pub pending_remove: bool,

    marked_to_be_checked: bool,

    leader_missing_time: Option<Instant>,

    // `leader_lease_expired_time` contains either timestamps of
    //   1. Either::Left<Timespec>
    //      A safe leader lease expired time, which marks the leader holds the lease for now.
    //      The lease is safe until the clock time goes over this timestamp.
    //      It would increase when raft log entries are applied in current term.
    //   2. Either::Right<Timespec>
    //      An unsafe leader lease expired time, which marks the leader may still hold or lose
    //      its lease until the clock time goes over this timestamp.
    //      It would be set after the message MsgTimeoutNow is sent by current peer.
    //      The message MsgTimeoutNow starts a leader transfer procedure. During this procedure,
    //      current peer as an old leader may still hold its lease or lose it.
    //      It's possible there is a new leader elected and current peer as an old leader
    //      doesn't step down due to network partition from the new leader. In that case,
    //      current peer lose its leader lease.
    //      Within this unsafe leader lease expire time, read requests could not be performed
    //      locally.
    leader_lease_expired_time: Option<Either<Timespec, Timespec>>,

    pub peer_stat: PeerStat,
}

impl Peer {
    // If we create the peer actively, like bootstrap/split/merge region, we should
    // use this function to create the peer. The region must contain the peer info
    // for this store.
    pub fn create<T, C>(store: &mut Store<T, C>, region: &metapb::Region) -> Result<Peer> {
        let store_id = store.store_id();
        let peer_id = match util::find_peer(region, store_id) {
            None => {
                return Err(box_err!(
                    "find no peer for store {} in region {:?}",
                    store_id,
                    region
                ))
            }
            Some(peer) => peer.get_id(),
        };

        info!(
            "[region {}] create peer with id {}",
            region.get_id(),
            peer_id
        );
        Peer::new(store, region, peer_id)
    }

    // The peer can be created from another node with raft membership changes, and we only
    // know the region_id and peer_id when creating this replicated peer, the region info
    // will be retrieved later after applying snapshot.
    pub fn replicate<T, C>(store: &mut Store<T, C>, region_id: u64, peer_id: u64) -> Result<Peer> {
        // We will remove tombstone key when apply snapshot
        info!("[region {}] replicate peer with id {}", region_id, peer_id);

        let mut region = metapb::Region::new();
        region.set_id(region_id);
        Peer::new(store, &region, peer_id)
    }

    fn new<T, C>(store: &mut Store<T, C>, region: &metapb::Region, peer_id: u64) -> Result<Peer> {
        if peer_id == raft::INVALID_ID {
            return Err(box_err!("invalid peer id"));
        }

        let cfg = store.config();

        let store_id = store.store_id();
        let sched = store.snap_scheduler();
        let peer_cache = FlatMap::default();
        let tag = format!("[region {}] {}", region.get_id(), peer_id);

<<<<<<< HEAD
        let ps = try!(PeerStorage::new(store.engine(),
                                       store.raft_engine(),
                                       region,
                                       sched,
                                       tag.clone(),
                                       store.entry_cache_metries.clone()));
=======
        let ps = try!(PeerStorage::new(
            store.engine(),
            region,
            sched,
            tag.clone(),
            store.entry_cache_metries.clone()
        ));
>>>>>>> 4ccb9a86

        let applied_index = ps.applied_index();

        let raft_cfg = raft::Config {
            id: peer_id,
            peers: vec![],
            election_tick: cfg.raft_election_timeout_ticks,
            heartbeat_tick: cfg.raft_heartbeat_ticks,
            max_size_per_msg: cfg.raft_max_size_per_msg.0,
            max_inflight_msgs: cfg.raft_max_inflight_msgs,
            applied: applied_index,
            check_quorum: true,
            tag: tag.clone(),
            skip_bcast_commit: true,
            ..Default::default()
        };

        let raft_group = try!(RawNode::new(&raft_cfg, ps, &[]));

        let mut peer = Peer {
            engine: store.engine(),
            raft_engine: store.raft_engine(),
            peer: util::new_peer(store_id, peer_id),
            region_id: region.get_id(),
            raft_group: raft_group,
            proposals: Default::default(),
            apply_proposals: vec![],
            pending_reads: Default::default(),
            peer_cache: RefCell::new(peer_cache),
            peer_heartbeats: FlatMap::default(),
            coprocessor_host: store.coprocessor_host.clone(),
            size_diff_hint: 0,
            delete_keys_hint: 0,
            apply_scheduler: store.apply_scheduler(),
            pending_remove: false,
            marked_to_be_checked: false,
            leader_missing_time: Some(Instant::now()),
            tag: tag,
            last_applying_idx: applied_index,
            last_compacted_idx: 0,
            consistency_state: ConsistencyState {
                last_check_time: Instant::now(),
                index: INVALID_INDEX,
                hash: vec![],
            },
            raft_log_size_hint: 0,
            raft_entry_max_size: cfg.raft_entry_max_size.0,
            cfg: cfg,
            leader_lease_expired_time: None,
            peer_stat: PeerStat::default(),
        };

        // If this region has only one peer and I am the one, campaign directly.
        if region.get_peers().len() == 1 && region.get_peers()[0].get_store_id() == store_id {
            try!(peer.raft_group.campaign());
        }

        Ok(peer)
    }

    #[inline]
    fn next_proposal_index(&self) -> u64 {
        self.raft_group.raft.raft_log.last_index() + 1
    }

    pub fn mark_to_be_checked(&mut self, pending_raft_groups: &mut HashSet<u64>) {
        if !self.marked_to_be_checked {
            self.marked_to_be_checked = true;
            pending_raft_groups.insert(self.region_id);
        }
    }

    pub fn destroy(&mut self) -> Result<()> {
        let t = Instant::now();

        let region = self.get_store().get_region().clone();
        info!("{} begin to destroy", self.tag);

        // Set Tombstone state explicitly
        let wb = WriteBatch::new();
        let raft_wb = WriteBatch::new();
        try!(self.mut_store().clear_meta(&wb, &raft_wb));
        try!(write_peer_state(&wb, &region, PeerState::Tombstone));
        try!(self.engine.write(wb));
        try!(self.raft_engine.write(raft_wb));

        if self.get_store().is_initialized() {
            // If we meet panic when deleting data and raft log, the dirty data
            // will be cleared by a newer snapshot applying or restart.
            if let Err(e) = self.get_store().clear_data() {
                error!("{} failed to schedule clear data task: {:?}", self.tag, e);
            }
        }

        for mut read in self.pending_reads.reads.drain(..) {
            for (_, cb) in read.cmds.drain(..) {
                apply::notify_req_region_removed(region.get_id(), cb);
            }
        }

        for proposal in self.apply_proposals.drain(..) {
            apply::notify_req_region_removed(region.get_id(), proposal.cb);
        }

        info!("{} destroy itself, takes {:?}", self.tag, t.elapsed());

        Ok(())
    }

    pub fn is_initialized(&self) -> bool {
        self.get_store().is_initialized()
    }

    pub fn engine(&self) -> Arc<DB> {
        self.engine.clone()
    }

    pub fn raft_engine(&self) -> Arc<DB> {
        self.raft_engine.clone()
    }

    pub fn region(&self) -> &metapb::Region {
        self.get_store().get_region()
    }

    pub fn peer_id(&self) -> u64 {
        self.peer.get_id()
    }

    pub fn get_raft_status(&self) -> raft::Status {
        self.raft_group.status()
    }

    pub fn leader_id(&self) -> u64 {
        self.raft_group.raft.leader_id
    }

    pub fn is_leader(&self) -> bool {
        self.raft_group.raft.state == StateRole::Leader
    }

    #[inline]
    pub fn get_store(&self) -> &PeerStorage {
        self.raft_group.get_store()
    }

    #[inline]
    pub fn mut_store(&mut self) -> &mut PeerStorage {
        self.raft_group.mut_store()
    }

    #[inline]
    pub fn is_applying_snapshot(&self) -> bool {
        self.get_store().is_applying_snapshot()
    }

    #[inline]
    pub fn has_pending_snapshot(&self) -> bool {
        self.raft_group.get_snap().is_some()
    }

    fn add_ready_metric(&self, ready: &Ready, metrics: &mut RaftReadyMetrics) {
        metrics.message += ready.messages.len() as u64;
        metrics.commit += ready
            .committed_entries
            .as_ref()
            .map_or(0, |v| v.len() as u64);
        metrics.append += ready.entries.len() as u64;

        if !raft::is_empty_snap(&ready.snapshot) {
            metrics.snapshot += 1;
        }
    }

    #[inline]
    fn send<T, I>(&mut self, trans: &T, msgs: I, metrics: &mut RaftMessageMetrics) -> Result<()>
    where
        T: Transport,
        I: IntoIterator<Item = eraftpb::Message>,
    {
        for msg in msgs {
            let msg_type = msg.get_msg_type();

            try!(self.send_raft_message(msg, trans));

            match msg_type {
                MessageType::MsgAppend => metrics.append += 1,
                MessageType::MsgAppendResponse => metrics.append_resp += 1,
                MessageType::MsgRequestVote => metrics.vote += 1,
                MessageType::MsgRequestVoteResponse => metrics.vote_resp += 1,
                MessageType::MsgSnapshot => metrics.snapshot += 1,
                MessageType::MsgHeartbeat => metrics.heartbeat += 1,
                MessageType::MsgHeartbeatResponse => metrics.heartbeat_resp += 1,
                MessageType::MsgTransferLeader => metrics.transfer_leader += 1,
                MessageType::MsgTimeoutNow => {
                    // After a leader transfer procedure is triggered, the lease for
                    // the old leader may be expired earlier than usual, since a new leader
                    // may be elected and the old leader doesn't step down due to
                    // network partition from the new leader.
                    // For lease safty during leader transfer, mark `leader_lease_expired_time`
                    // to be unsafe until next_lease_expired_time from now
                    self.leader_lease_expired_time = Some(Either::Right(
                        self.next_lease_expired_time(monotonic_raw_now()),
                    ));

                    metrics.timeout_now += 1;
                }
                _ => {}
            }
        }
        Ok(())
    }

    pub fn step(&mut self, m: eraftpb::Message) -> Result<()> {
        if self.is_leader() && m.get_from() != INVALID_ID {
            self.peer_heartbeats.insert(m.get_from(), Instant::now());
        }
        try!(self.raft_group.step(m));
        Ok(())
    }

    pub fn check_peers(&mut self) {
        if !self.is_leader() {
            self.peer_heartbeats.clear();
            return;
        }

        if self.peer_heartbeats.len() == self.region().get_peers().len() {
            return;
        }

        // Insert heartbeats in case that some peers never response heartbeats.
        for peer in self.region().get_peers().to_owned() {
            self.peer_heartbeats
                .entry(peer.get_id())
                .or_insert_with(Instant::now);
        }
    }

    pub fn collect_down_peers(&self, max_duration: Duration) -> Vec<PeerStats> {
        let mut down_peers = Vec::new();
        for p in self.region().get_peers() {
            if p.get_id() == self.peer.get_id() {
                continue;
            }
            if let Some(instant) = self.peer_heartbeats.get(&p.get_id()) {
                if instant.elapsed() >= max_duration {
                    let mut stats = PeerStats::new();
                    stats.set_peer(p.clone());
                    stats.set_down_seconds(instant.elapsed().as_secs());
                    down_peers.push(stats);
                }
            }
        }
        down_peers
    }

    pub fn collect_pending_peers(&self) -> Vec<metapb::Peer> {
        let mut pending_peers = Vec::with_capacity(self.region().get_peers().len());
        let status = self.raft_group.status();
        let truncated_idx = self.get_store().truncated_index();
        for (id, progress) in status.progress {
            if id == self.peer.get_id() {
                continue;
            }
            if progress.matched < truncated_idx {
                if let Some(p) = self.get_peer_from_cache(id) {
                    pending_peers.push(p);
                }
            }
        }
        pending_peers
    }

    pub fn check_stale_state(&mut self, d: Duration) -> StaleState {
        // Updates the `leader_missing_time` according to the current state.
        if self.leader_id() == raft::INVALID_ID {
            if self.leader_missing_time.is_none() {
                self.leader_missing_time = Some(Instant::now())
            }
        } else if self.is_initialized() {
            // A peer is considered as in the leader missing state if it's uninitialized or
            // if it's initialized but is isolated from its leader.
            // For an uninitialized peer, even if its leader sends heartbeats to it,
            // it cannot successfully receive the snapshot from the leader and apply the snapshot.
            // The raft state machine cannot work in an uninitialized peer to detect
            // if the leader is working.
            self.leader_missing_time = None
        }

        // Checks whether the current peer is stale.
        let duration = match self.leader_missing_time {
            Some(t) => t.elapsed(),
            None => Duration::new(0, 0),
        };
        if duration >= d {
            // Resets the `leader_missing_time` to avoid sending the same tasks to
            // PD worker continuously during the leader missing timeout.
            self.leader_missing_time = None;
            return StaleState::ToValidate;
        }
        StaleState::Valid
    }

    fn next_lease_expired_time(&self, send_to_quorum_ts: Timespec) -> Timespec {
        // The valid leader lease should be
        // "lease = max_lease - (quorum_commit_ts - send_to_quorum_ts)"
        // And the expired timestamp for that leader lease is "quorum_commit_ts + lease",
        // which is "send_to_quorum_ts + max_lease" in short.
        send_to_quorum_ts + self.cfg.raft_store_max_leader_lease()
    }

    fn on_role_changed(&mut self, ready: &Ready, worker: &FutureWorker<PdTask>) {
        // Update leader lease when the Raft state changes.
        if let Some(ref ss) = ready.ss {
            match ss.raft_state {
                StateRole::Leader => {
                    // The local read can only be performed after a new leader has applied
                    // the first empty entry on its term. After that the lease expiring time
                    // should be updated to
                    //   send_to_quorum_ts + max_lease
                    // as the comments in `next_lease_expired_time` function explain.
                    // It is recommended to update the lease expiring time right after
                    // this peer becomes leader because it's more convenient to do it here and
                    // it has no impact on the correctness.
                    let next_expired_time = self.next_lease_expired_time(monotonic_raw_now());
                    self.leader_lease_expired_time = Some(Either::Left(next_expired_time));
                    debug!(
                        "{} becomes leader and lease expired time is {:?}",
                        self.tag,
                        next_expired_time
                    );
                    self.heartbeat_pd(worker)
                }
                StateRole::Follower => {
                    self.leader_lease_expired_time = None;
                }
                _ => {}
            }
        }
    }

    #[inline]
    pub fn ready_to_handle_pending_snap(&self) -> bool {
        // If apply worker is still working, written apply state may be overwritten
        // by apply worker. So we have to wait here.
        // Please note that committed_index can't be used here. When applying a snapshot,
        // a stale heartbeat can make the leader think follower has already applied
        // the snapshot, and send remaining log entries, which may increase committed_index.
        // TODO: add more test
        self.last_applying_idx == self.get_store().applied_index()
    }

    #[inline]
    pub fn ready_to_handle_read(&self) -> bool {
        // If applied_index_term isn't equal to current term, there may be some values that are not
        // applied by this leader yet but the old leader.
        self.get_store().applied_index_term == self.term()
    }

    pub fn take_apply_proposals(&mut self) -> Option<RegionProposal> {
        if self.apply_proposals.is_empty() {
            return None;
        }

        let proposals = mem::replace(&mut self.apply_proposals, vec![]);
        let region_proposal = RegionProposal::new(self.peer_id(), self.region_id, proposals);
        Some(region_proposal)
    }

    pub fn handle_raft_ready_append<T: Transport>(
        &mut self,
        ctx: &mut ReadyContext<T>,
        worker: &FutureWorker<PdTask>,
    ) {
        self.marked_to_be_checked = false;
        if self.pending_remove {
            return;
        }
        if self.mut_store().check_applying_snap() {
            // If we continue to handle all the messages, it may cause too many messages because
            // leader will send all the remaining messages to this follower, which can lead
            // to full message queue under high load.
            debug!(
                "{} still applying snapshot, skip further handling.",
                self.tag
            );
            return;
        }

        if self.has_pending_snapshot() && !self.ready_to_handle_pending_snap() {
            debug!(
                "{} [apply_idx: {}, last_applying_idx: {}] is not ready to apply snapshot.",
                self.tag,
                self.get_store().applied_index(),
                self.last_applying_idx
            );
            return;
        }

        if !self.raft_group
            .has_ready_since(Some(self.last_applying_idx))
        {
            return;
        }

        debug!("{} handle raft ready", self.tag);

        let mut ready = self.raft_group.ready_since(self.last_applying_idx);

        self.on_role_changed(&ready, worker);

        self.add_ready_metric(&ready, &mut ctx.metrics.ready);

        // The leader can write to disk and replicate to the followers concurrently
        // For more details, check raft thesis 10.2.1.
        if self.is_leader() {
            let msgs = ready.messages.drain(..);
            self.send(ctx.trans, msgs, &mut ctx.metrics.message)
                .unwrap_or_else(|e| {
                    // We don't care that the message is sent failed, so here just log this error.
                    warn!("{} leader send messages err {:?}", self.tag, e);
                });
        }

        let invoke_ctx = match self.mut_store().handle_raft_ready(ctx, &ready) {
            Ok(r) => r,
            Err(e) => {
                // We may have written something to writebatch and it can't be reverted, so has
                // to panic here.
                panic!("{} failed to handle raft ready: {:?}", self.tag, e);
            }
        };

        ctx.ready_res.push((ready, invoke_ctx));
    }

    pub fn post_raft_ready_append<T: Transport>(
        &mut self,
        metrics: &mut RaftMetrics,
        trans: &T,
        ready: &mut Ready,
        invoke_ctx: InvokeContext,
    ) -> Option<ApplySnapResult> {
        if invoke_ctx.has_snapshot() {
            // When apply snapshot, there is no log applied and not compacted yet.
            self.raft_log_size_hint = 0;
        }

        let apply_snap_result = self.mut_store().post_ready(invoke_ctx);

        if !self.is_leader() {
            self.send(trans, ready.messages.drain(..), &mut metrics.message)
                .unwrap_or_else(|e| {
                    warn!("{} follower send messages err {:?}", self.tag, e);
                });
        }

        if apply_snap_result.is_some() {
            let reg = ApplyTask::register(self);
            self.apply_scheduler.schedule(reg).unwrap();
        }

        apply_snap_result
    }

    pub fn handle_raft_ready_apply(&mut self, mut ready: Ready, apply_tasks: &mut Vec<Apply>) {
        // Call `handle_raft_committed_entries` directly here may lead to inconsistency.
        // In some cases, there will be some pending committed entries when applying a
        // snapshot. If we call `handle_raft_committed_entries` directly, these updates
        // will be written to disk. Because we apply snapshot asynchronously, so these
        // updates will soon be removed. But the soft state of raft is still be updated
        // in memory. Hence when handle ready next time, these updates won't be included
        // in `ready.committed_entries` again, which will lead to inconsistency.
        if self.is_applying_snapshot() {
            // Snapshot's metadata has been applied.
            self.last_applying_idx = self.get_store().truncated_index();
        } else {
            let committed_entries = ready.committed_entries.take().unwrap();
            // leader needs to update lease.
            let mut to_be_updated = self.is_leader();
            if !to_be_updated {
                // It's not leader anymore, we are safe to clear proposals. If it becomes leader
                // again, the lease should be updated when election is finished, old proposals
                // have no effect.
                self.proposals.clear();
            }
            for entry in committed_entries.iter().rev() {
                // raft meta is very small, can be ignored.
                self.raft_log_size_hint += entry.get_data().len() as u64;
                if to_be_updated {
                    to_be_updated = !self.maybe_update_lease(entry);
                }
            }
            if !committed_entries.is_empty() {
                self.last_applying_idx = committed_entries.last().unwrap().get_index();
                apply_tasks.push(Apply::new(self.region_id, self.term(), committed_entries));
            }
        }

        self.apply_reads(&ready);

        self.raft_group.advance_append(ready);
        if self.is_applying_snapshot() {
            // Because we only handle raft ready when not applying snapshot, so following
            // line won't be called twice for the same snapshot.
            self.raft_group.advance_apply(self.last_applying_idx);
        }
    }

    fn apply_reads(&mut self, ready: &Ready) {
        let mut propose_time = None;
        if self.ready_to_handle_read() {
            for state in &ready.read_states {
                let mut read = self.pending_reads.reads.pop_front().unwrap();
                assert_eq!(state.request_ctx.as_slice(), read.binary_id());
                for (req, cb) in read.cmds.drain(..) {
                    // TODO: we should add test case that a split happens before pending
                    // read-index is handled. To do this we need to control async-apply
                    // procedure precisely.
                    cb(self.handle_read(req));
                }
                propose_time = Some(read.renew_lease_time);
            }
        } else {
            for state in &ready.read_states {
                let read = &self.pending_reads.reads[self.pending_reads.ready_cnt];
                assert_eq!(state.request_ctx.as_slice(), read.binary_id());
                self.pending_reads.ready_cnt += 1;
                propose_time = Some(read.renew_lease_time);
            }
        }

        // Note that only after handle read_states can we identify what requests are
        // actually stale.
        if ready.ss.is_some() {
            let term = self.term();
            // all uncommitted reads will be dropped silently in raft.
            self.pending_reads.clear_uncommitted(term);
        }

        if let Some(Either::Right(_)) = self.leader_lease_expired_time {
            return;
        }

        if let Some(propose_time) = propose_time {
            self.update_lease_with(propose_time);
        }
    }

    pub fn post_apply(&mut self, res: &ApplyRes, groups: &mut HashSet<u64>) {
        if self.is_applying_snapshot() {
            panic!("{} should not applying snapshot.", self.tag);
        }

        let has_split = res.exec_res.iter().any(|e| match *e {
            ExecResult::SplitRegion { .. } => true,
            _ => false,
        });

        self.raft_group
            .advance_apply(res.apply_state.get_applied_index());
        self.mut_store().apply_state = res.apply_state.clone();
        self.mut_store().applied_index_term = res.applied_index_term;
        self.peer_stat.written_keys += res.metrics.written_keys;
        self.peer_stat.written_bytes += res.metrics.written_bytes;

        let diff = if has_split {
            self.delete_keys_hint = res.metrics.delete_keys_hint;
            res.metrics.size_diff_hint
        } else {
            self.delete_keys_hint += res.metrics.delete_keys_hint;
            self.size_diff_hint as i64 + res.metrics.size_diff_hint
        };
        self.size_diff_hint = cmp::max(diff, 0) as u64;

        if self.has_pending_snapshot() && self.ready_to_handle_pending_snap() {
            self.mark_to_be_checked(groups);
        }

        if self.pending_reads.ready_cnt > 0 && self.ready_to_handle_read() {
            for _ in 0..self.pending_reads.ready_cnt {
                let mut read = self.pending_reads.reads.pop_front().unwrap();
                for (req, cb) in read.cmds.drain(..) {
                    cb(self.handle_read(req));
                }
            }
            self.pending_reads.ready_cnt = 0;
        }
    }

    fn update_lease_with(&mut self, propose_time: Timespec) {
        // Try to renew the leader lease as this command asks to.
        if self.leader_lease_expired_time.is_some() {
            let current_expired_time =
                match self.leader_lease_expired_time.as_ref().unwrap().as_ref() {
                    Either::Left(safe_expired_time) => *safe_expired_time,
                    Either::Right(unsafe_expired_time) => *unsafe_expired_time,
                };
            // This peer is leader and has recorded leader lease.
            // Calculate the renewed lease for this command. If the renewed lease lives longer
            // than the current leader lease, update the current leader lease to the renewed lease.
            let next_expired_time = self.next_lease_expired_time(propose_time);
            // Use the lease expired timestamp comparison here, so that these codes still
            // work no matter how the leader changes before applying this command.
            if current_expired_time < next_expired_time {
                debug!(
                    "{} update leader lease expired time from {:?} to {:?}",
                    self.tag,
                    current_expired_time,
                    next_expired_time
                );
                self.leader_lease_expired_time = Some(Either::Left(next_expired_time));
            }
        } else if self.is_leader() {
            // This peer is leader but its leader lease has expired.
            // Calculate the renewed lease for this command, and update the leader lease
            // for this peer.
            let next_expired_time = self.next_lease_expired_time(propose_time);
            debug!(
                "{} update leader lease expired time from None to {:?}",
                self.tag,
                next_expired_time
            );
            self.leader_lease_expired_time = Some(Either::Left(next_expired_time));
        }
    }

    /// Try to update lease.
    ///
    /// If the it can make sure that its lease is the latest lease, returns true.
    fn maybe_update_lease(&mut self, entry: &eraftpb::Entry) -> bool {
        let propose_time = match self.find_propose_time(entry.get_index(), entry.get_term()) {
            Some(t) => t,
            _ => return false,
        };

        self.update_lease_with(propose_time);

        true
    }

    pub fn maybe_campaign(
        &mut self,
        last_peer: &Peer,
        pending_raft_groups: &mut HashSet<u64>,
    ) -> bool {
        if self.region().get_peers().len() <= 1 {
            // The peer campaigned when it was created, no need to do it again.
            return false;
        }

        if !last_peer.is_leader() {
            return false;
        }

        // If last peer is the leader of the region before split, it's intuitional for
        // it to become the leader of new split region.
        let _ = self.raft_group.campaign();
        self.mark_to_be_checked(pending_raft_groups);

        true
    }

    fn find_propose_time(&mut self, index: u64, term: u64) -> Option<Timespec> {
        while let Some(meta) = self.proposals.pop(term) {
            if meta.index == index && meta.term == term {
                return Some(meta.renew_lease_time.unwrap());
            }
        }
        None
    }

    /// Propose a request.
    ///
    /// Return true means the request has been proposed successfully.
    pub fn propose(
        &mut self,
        cb: Callback,
        req: RaftCmdRequest,
        mut err_resp: RaftCmdResponse,
        metrics: &mut RaftProposeMetrics,
    ) -> bool {
        if self.pending_remove {
            return false;
        }

        metrics.all += 1;

        let mut is_conf_change = false;

        let res = match self.get_handle_policy(&req) {
            Ok(RequestPolicy::ReadLocal) => {
                self.read_local(req, cb, metrics);
                return false;
            }
            Ok(RequestPolicy::ReadIndex) => return self.read_index(req, cb, metrics),
            Ok(RequestPolicy::ProposeNormal) => self.propose_normal(req, metrics),
            Ok(RequestPolicy::ProposeTransferLeader) => {
                return self.propose_transfer_leader(req, cb, metrics)
            }
            Ok(RequestPolicy::ProposeConfChange) => {
                is_conf_change = true;
                self.propose_conf_change(req, metrics)
            }
            Err(e) => Err(e),
        };

        match res {
            Err(e) => {
                cmd_resp::bind_error(&mut err_resp, e);
                cb(err_resp);
                false
            }
            Ok(idx) => {
                let meta = ProposalMeta {
                    index: idx,
                    term: self.term(),
                    renew_lease_time: None,
                };
                self.post_propose(meta, is_conf_change, cb);
                true
            }
        }
    }

    /// Propose a snapshot request. Note that the `None` response means
    /// it requires the peer to perform a read-index. The request never
    /// be actual proposed to other nodes.
    pub fn propose_snapshot(
        &mut self,
        req: RaftCmdRequest,
        metrics: &mut RaftProposeMetrics,
    ) -> Option<RaftCmdResponse> {
        if self.pending_remove {
            let mut resp = RaftCmdResponse::new();
            cmd_resp::bind_error(&mut resp, box_err!("peer is pending remove"));
            return Some(resp);
        }
        metrics.all += 1;

        // TODO: deny non-snapshot request.

        match self.get_handle_policy(&req) {
            Ok(RequestPolicy::ReadLocal) => {
                metrics.local_read += 1;
                Some(self.handle_read(req))
            }
            // require to propose again, and use the `propose` above.
            Ok(RequestPolicy::ReadIndex) => None,
            Ok(_) => unreachable!(),
            Err(e) => {
                let mut resp = cmd_resp::new_error(e);
                cmd_resp::bind_term(&mut resp, self.term());
                Some(resp)
            }
        }
    }

    fn post_propose(&mut self, mut meta: ProposalMeta, is_conf_change: bool, cb: Callback) {
        // Try to renew leader lease on every consistent read/write request.
        meta.renew_lease_time = Some(monotonic_raw_now());

        let p = Proposal::new(is_conf_change, meta.index, meta.term, cb);
        self.apply_proposals.push(p);

        self.proposals.push(meta);
    }

    fn get_handle_policy(&mut self, req: &RaftCmdRequest) -> Result<RequestPolicy> {
        if req.has_admin_request() {
            if apply::get_change_peer_cmd(req).is_some() {
                return Ok(RequestPolicy::ProposeConfChange);
            }
            if get_transfer_leader_cmd(req).is_some() {
                return Ok(RequestPolicy::ProposeTransferLeader);
            }
            return Ok(RequestPolicy::ProposeNormal);
        }

        let mut is_read = false;
        let mut is_write = false;
        for r in req.get_requests() {
            match r.get_cmd_type() {
                CmdType::Get | CmdType::Snap => is_read = true,
                CmdType::Delete | CmdType::Put | CmdType::DeleteRange => is_write = true,
                CmdType::Prewrite | CmdType::Invalid => {
                    return Err(box_err!(
                        "invalid cmd type {:?}, message maybe currupted",
                        r.get_cmd_type()
                    ));
                }
            }

            if is_read && is_write {
                return Err(box_err!("read and write can't be mixed in one batch."));
            }
        }

        if is_write {
            return Ok(RequestPolicy::ProposeNormal);
        }

        if (req.has_header() && req.get_header().get_read_quorum()) ||
            !self.raft_group.raft.in_lease()
        {
            return Ok(RequestPolicy::ReadIndex);
        }

        // If applied index's term is differ from current raft's term, leader transfer
        // must happened, if read locally, we may read old value.
        if self.get_store().applied_index_term != self.raft_group.raft.term {
            // TODO: add it in queue directly.
            return Ok(RequestPolicy::ReadIndex);
        }

        // If the leader lease has expired, local read should not be performed.
        if self.leader_lease_expired_time.is_none() {
            return Ok(RequestPolicy::ReadIndex);
        }

        if let Some(Either::Left(safe_expired_time)) = self.leader_lease_expired_time {
            if monotonic_raw_now() <= safe_expired_time {
                return Ok(RequestPolicy::ReadLocal);
            }

            debug!(
                "{} leader lease expired time {:?} is outdated",
                self.tag,
                safe_expired_time
            );
            // Reset leader lease expiring time.
            self.leader_lease_expired_time = None;
        }

        // Perform a consistent read to Raft quorum and try to renew the leader lease.
        Ok(RequestPolicy::ReadIndex)
    }

    /// Count the number of the healthy nodes.
    /// A node is healthy when
    /// 1. it's the leader of the Raft group, which has the latest logs
    /// 2. it's a follower, and it does not lag behind the leader a lot.
    ///    If a snapshot is involved between it and the Raft leader, it's not healthy since
    ///    it cannot works as a node in the quorum to receive replicating logs from leader.
    fn count_healthy_node(&self, progress: Values<u64, Progress>) -> usize {
        let mut healthy = 0;
        for pr in progress {
            if pr.matched >= self.get_store().truncated_index() {
                healthy += 1;
            }
        }
        healthy
    }

    /// Check whether it's safe to propose the specified conf change request.
    /// It's safe iff at least the quorum of the Raft group is still healthy
    /// right after that conf change is applied.
    /// Define the total number of nodes in current Raft cluster to be `total`.
    /// To ensure the above safety, if the cmd is
    /// 1. A `AddNode` request
    ///    Then at least '(total + 1)/2 + 1' nodes need to be up to date for now.
    /// 2. A `RemoveNode` request
    ///    Then at least '(total - 1)/2 + 1' other nodes (the node about to be removed is excluded)
    ///    need to be up to date for now. If 'allow_remove_leader' is false then
    ///    the peer to be removed should not be the leader.
    fn check_conf_change(&self, cmd: &RaftCmdRequest) -> Result<()> {
        let change_peer = apply::get_change_peer_cmd(cmd).unwrap();

        let change_type = change_peer.get_change_type();
        let peer = change_peer.get_peer();

        if change_type == ConfChangeType::RemoveNode && !self.cfg.allow_remove_leader &&
            peer.get_id() == self.peer_id()
        {
            warn!(
                "{} rejects remove leader request {:?}",
                self.tag,
                change_peer
            );
            return Err(box_err!("ignore remove leader"));
        }

        let mut status = self.raft_group.status();
        let total = status.progress.len();
        if total == 1 {
            // It's always safe if there is only one node in the cluster.
            return Ok(());
        }

        match change_type {
            ConfChangeType::AddNode => {
                status.progress.insert(peer.get_id(), Progress::default());
            }
            ConfChangeType::RemoveNode => {
                if status.progress.remove(&peer.get_id()).is_none() {
                    // It's always safe to remove a unexisting node.
                    return Ok(());
                }
            }
        }
        let healthy = self.count_healthy_node(status.progress.values());
        let quorum_after_change = raft::quorum(status.progress.len());
        if healthy >= quorum_after_change {
            return Ok(());
        }

        PEER_ADMIN_CMD_COUNTER_VEC
            .with_label_values(&["conf_change", "reject_unsafe"])
            .inc();

        info!(
            "{} rejects unsafe conf change request {:?}, total {}, healthy {},  \
             quorum after change {}",
            self.tag,
            change_peer,
            total,
            healthy,
            quorum_after_change
        );
        Err(box_err!(
            "unsafe to perform conf change {:?}, total {}, healthy {}, quorum after \
             change {}",
            change_peer,
            total,
            healthy,
            quorum_after_change
        ))
    }

    fn transfer_leader(&mut self, peer: &metapb::Peer) {
        info!("{} transfer leader to {:?}", self.tag, peer);

        self.raft_group.transfer_leader(peer.get_id());
    }

    fn is_transfer_leader_allowed(&self, peer: &metapb::Peer) -> bool {
        let peer_id = peer.get_id();
        let status = self.raft_group.status();

        if !status.progress.contains_key(&peer_id) {
            return false;
        }

        for progress in status.progress.values() {
            if progress.state == ProgressState::Snapshot {
                return false;
            }
        }

        let last_index = self.get_store().last_index();
        last_index <= status.progress[&peer_id].matched + TRANSFER_LEADER_ALLOW_LOG_LAG
    }

    fn read_local(&mut self, req: RaftCmdRequest, cb: Callback, metrics: &mut RaftProposeMetrics) {
        metrics.local_read += 1;
        cb(self.handle_read(req));
    }

    fn read_index(
        &mut self,
        req: RaftCmdRequest,
        cb: Callback,
        metrics: &mut RaftProposeMetrics,
    ) -> bool {
        metrics.read_index += 1;

        let renew_lease_time = monotonic_raw_now();
        if let Some(read) = self.pending_reads.reads.back_mut() {
            if read.renew_lease_time + self.cfg.raft_store_max_leader_lease() > renew_lease_time {
                read.cmds.push((req, cb));
                return false;
            }
        }

        // Should we call pre_propose here?
        let last_pending_read_count = self.raft_group.raft.pending_read_count();
        let last_ready_read_count = self.raft_group.raft.ready_read_count();

        let id = self.pending_reads.next_id();
        let ctx: [u8; 8] = unsafe { mem::transmute(id) };
        self.raft_group.read_index(ctx.to_vec());

        let pending_read_count = self.raft_group.raft.pending_read_count();
        let ready_read_count = self.raft_group.raft.ready_read_count();

        if pending_read_count == last_pending_read_count &&
            ready_read_count == last_ready_read_count
        {
            // The message gets dropped silently, can't be handled anymore.
            apply::notify_stale_req(self.term(), cb);
            return false;
        }

        self.pending_reads.reads.push_back(ReadIndexRequest {
            id: id,
            cmds: vec![(req, cb)],
            renew_lease_time: renew_lease_time,
        });

        match self.leader_lease_expired_time {
            Some(Either::Right(_)) => {}
            _ => return true,
        };

        // TimeoutNow has been sent out, so we need to propose explicitly to
        // update leader lease.

        let req = RaftCmdRequest::new();
        if let Ok(index) = self.propose_normal(req, metrics) {
            let meta = ProposalMeta {
                index: index,
                term: self.term(),
                renew_lease_time: Some(renew_lease_time),
            };
            self.post_propose(meta, false, box |_| {});
        }

        true
    }

    fn propose_normal(
        &mut self,
        mut req: RaftCmdRequest,
        metrics: &mut RaftProposeMetrics,
    ) -> Result<u64> {
        metrics.normal += 1;

        // TODO: validate request for unexpected changes.
        try!(self.coprocessor_host.pre_propose(self.region(), &mut req));
        let data = try!(req.write_to_bytes());

        // TODO: use local histogram metrics
        PEER_PROPOSE_LOG_SIZE_HISTOGRAM.observe(data.len() as f64);

        if data.len() as u64 > self.raft_entry_max_size {
            error!("entry is too large, entry size {}", data.len());
            return Err(Error::RaftEntryTooLarge(self.region_id, data.len() as u64));
        }

        let propose_index = self.next_proposal_index();
        try!(self.raft_group.propose(data));
        if self.next_proposal_index() == propose_index {
            // The message is dropped silently, this usually due to leader absence
            // or transferring leader. Both cases can be considered as NotLeader error.
            return Err(Error::NotLeader(self.region_id, None));
        }

        Ok(propose_index)
    }

    // Return true to if the transfer leader request is accepted.
    fn propose_transfer_leader(
        &mut self,
        req: RaftCmdRequest,
        cb: Callback,
        metrics: &mut RaftProposeMetrics,
    ) -> bool {
        metrics.transfer_leader += 1;

        let transfer_leader = get_transfer_leader_cmd(&req).unwrap();
        let peer = transfer_leader.get_peer();

        let transfered = if self.is_transfer_leader_allowed(peer) {
            self.transfer_leader(peer);
            true
        } else {
            info!(
                "{} transfer leader message {:?} ignored directly",
                self.tag,
                req
            );
            false
        };

        // transfer leader command doesn't need to replicate log and apply, so we
        // return immediately. Note that this command may fail, we can view it just as an advice
        cb(make_transfer_leader_response());

        transfered
    }

    fn propose_conf_change(
        &mut self,
        req: RaftCmdRequest,
        metrics: &mut RaftProposeMetrics,
    ) -> Result<u64> {
        if self.raft_group.raft.pending_conf {
            info!("{} there is a pending conf change, try later", self.tag);
            return Err(box_err!(
                "{} there is a pending conf change, try later",
                self.tag
            ));
        }

        try!(self.check_conf_change(&req));

        metrics.conf_change += 1;

        let data = try!(req.write_to_bytes());

        // TODO: use local histogram metrics
        PEER_PROPOSE_LOG_SIZE_HISTOGRAM.observe(data.len() as f64);

        let change_peer = apply::get_change_peer_cmd(&req).unwrap();

        let mut cc = eraftpb::ConfChange::new();
        cc.set_change_type(change_peer.get_change_type());
        cc.set_node_id(change_peer.get_peer().get_id());
        cc.set_context(data);

        info!(
            "{} propose conf change {:?} peer {:?}",
            self.tag,
            cc.get_change_type(),
            cc.get_node_id()
        );

        let propose_index = self.next_proposal_index();
        try!(self.raft_group.propose_conf_change(cc));
        if self.next_proposal_index() == propose_index {
            // The message is dropped silently, this usually due to leader absence
            // or transferring leader. Both cases can be considered as NotLeader error.
            return Err(Error::NotLeader(self.region_id, None));
        }

        Ok(propose_index)
    }

    fn handle_read(&mut self, req: RaftCmdRequest) -> RaftCmdResponse {
        let mut resp = self.exec_read(&req).unwrap_or_else(|e| {
            match e {
                Error::StaleEpoch(..) => info!("{} stale epoch err: {:?}", self.tag, e),
                _ => error!("{} execute raft command err: {:?}", self.tag, e),
            }
            cmd_resp::new_error(e)
        });

        cmd_resp::bind_term(&mut resp, self.term());
        resp
    }

    pub fn term(&self) -> u64 {
        self.raft_group.raft.term
    }

    pub fn stop(&mut self) {
        self.mut_store().cancel_applying_snap();
        for mut read in self.pending_reads.reads.drain(..) {
            read.cmds.clear();
        }
    }
}

pub fn check_epoch(region: &metapb::Region, req: &RaftCmdRequest) -> Result<()> {
    let (mut check_ver, mut check_conf_ver) = (false, false);
    if req.has_admin_request() {
        match req.get_admin_request().get_cmd_type() {
            AdminCmdType::CompactLog |
            AdminCmdType::InvalidAdmin |
            AdminCmdType::ComputeHash |
            AdminCmdType::VerifyHash => {}
            AdminCmdType::Split => check_ver = true,
            AdminCmdType::ChangePeer => check_conf_ver = true,
            AdminCmdType::TransferLeader => {
                check_ver = true;
                check_conf_ver = true;
            }
        };
    } else {
        // for get/set/delete, we don't care conf_version.
        check_ver = true;
    }

    if !check_ver && !check_conf_ver {
        return Ok(());
    }

    if !req.get_header().has_region_epoch() {
        return Err(box_err!("missing epoch!"));
    }

    let from_epoch = req.get_header().get_region_epoch();
    let latest_epoch = region.get_region_epoch();

    // should we use not equal here?
    if (check_conf_ver && from_epoch.get_conf_ver() < latest_epoch.get_conf_ver()) ||
        (check_ver && from_epoch.get_version() < latest_epoch.get_version())
    {
        debug!(
            "[region {}] received stale epoch {:?}, mime: {:?}",
            region.get_id(),
            from_epoch,
            latest_epoch
        );
        return Err(Error::StaleEpoch(
            format!(
                "latest_epoch of region {} is {:?}, but you \
                 sent {:?}",
                region.get_id(),
                latest_epoch,
                from_epoch
            ),
            vec![region.to_owned()],
        ));
    }

    Ok(())
}

impl Peer {
    pub fn insert_peer_cache(&mut self, peer: metapb::Peer) {
        self.peer_cache.borrow_mut().insert(peer.get_id(), peer);
    }

    pub fn remove_peer_from_cache(&mut self, peer_id: u64) {
        self.peer_cache.borrow_mut().remove(&peer_id);
    }

    pub fn get_peer_from_cache(&self, peer_id: u64) -> Option<metapb::Peer> {
        if let Some(peer) = self.peer_cache.borrow().get(&peer_id) {
            return Some(peer.clone());
        }

        // Try to find in region, if found, set in cache.
        for peer in self.get_store().get_region().get_peers() {
            if peer.get_id() == peer_id {
                self.peer_cache.borrow_mut().insert(peer_id, peer.clone());
                return Some(peer.clone());
            }
        }

        None
    }

    pub fn approximate_size(&self) -> Result<u64> {
        util::get_region_approximate_size(&self.engine(), self.region())
    }

    pub fn heartbeat_pd(&self, worker: &FutureWorker<PdTask>) {
        let task = PdTask::Heartbeat {
            region: self.region().clone(),
            peer: self.peer.clone(),
            down_peers: self.collect_down_peers(self.cfg.max_peer_down_duration.0),
            pending_peers: self.collect_pending_peers(),
            written_bytes: self.peer_stat.last_written_bytes,
            written_keys: self.peer_stat.last_written_keys,
            approximate_size: self.approximate_size().unwrap_or(0),
        };
        if let Err(e) = worker.schedule(task) {
            error!("{} failed to notify pd: {}", self.tag, e);
        }
    }

    fn send_raft_message<T: Transport>(&mut self, msg: eraftpb::Message, trans: &T) -> Result<()> {
        let mut send_msg = RaftMessage::new();
        send_msg.set_region_id(self.region_id);
        // set current epoch
        send_msg.set_region_epoch(self.region().get_region_epoch().clone());

        let from_peer = self.peer.clone();

        let to_peer = match self.get_peer_from_cache(msg.get_to()) {
            Some(p) => p,
            None => {
                return Err(box_err!(
                    "failed to look up recipient peer {} in region {}",
                    msg.get_to(),
                    self.region_id
                ))
            }
        };

        let to_peer_id = to_peer.get_id();
        let to_store_id = to_peer.get_store_id();
        let msg_type = msg.get_msg_type();
        debug!(
            "{} send raft msg {:?}[size: {}] from {} to {}",
            self.tag,
            msg_type,
            msg.compute_size(),
            from_peer.get_id(),
            to_peer_id
        );

        send_msg.set_from_peer(from_peer);
        send_msg.set_to_peer(to_peer);

        // There could be two cases:
        // 1. Target peer already exists but has not established communication with leader yet
        // 2. Target peer is added newly due to member change or region split, but it's not
        //    created yet
        // For both cases the region start key and end key are attached in RequestVote and
        // Heartbeat message for the store of that peer to check whether to create a new peer
        // when receiving these messages, or just to wait for a pending region split to perform
        // later.
        if self.get_store().is_initialized() &&
            (msg_type == MessageType::MsgRequestVote ||
            // the peer has not been known to this leader, it may exist or not.
            (msg_type == MessageType::MsgHeartbeat && msg.get_commit() == INVALID_INDEX))
        {
            let region = self.region();
            send_msg.set_start_key(region.get_start_key().to_vec());
            send_msg.set_end_key(region.get_end_key().to_vec());
        }

        send_msg.set_message(msg);

        if let Err(e) = trans.send(send_msg) {
            warn!(
                "{} failed to send msg to {} in store {}, err: {:?}",
                self.tag,
                to_peer_id,
                to_store_id,
                e
            );

            // unreachable store
            self.raft_group.report_unreachable(to_peer_id);
            if msg_type == eraftpb::MessageType::MsgSnapshot {
                self.raft_group
                    .report_snapshot(to_peer_id, SnapshotStatus::Failure);
            }
        }

        Ok(())
    }

    fn exec_read(&mut self, req: &RaftCmdRequest) -> Result<RaftCmdResponse> {
        try!(check_epoch(self.region(), req));
        let mut snap = None;
        let requests = req.get_requests();
        let mut responses = Vec::with_capacity(requests.len());

        for req in requests {
            let cmd_type = req.get_cmd_type();
            let mut resp = match cmd_type {
                CmdType::Get => {
                    if snap.is_none() {
                        snap = Some(Snapshot::new(self.engine.clone()));
                    }
                    try!(apply::do_get(
                        &self.tag,
                        self.region(),
                        snap.as_ref().unwrap(),
                        req
                    ))
                }
                CmdType::Snap => try!(apply::do_snap(self.region().to_owned())),
                CmdType::Prewrite |
                CmdType::Put |
                CmdType::Delete |
                CmdType::DeleteRange |
                CmdType::Invalid => unreachable!(),
            };

            resp.set_cmd_type(cmd_type);

            responses.push(resp);
        }

        let mut resp = RaftCmdResponse::new();
        resp.set_responses(protobuf::RepeatedField::from_vec(responses));
        Ok(resp)
    }
}

fn get_transfer_leader_cmd(msg: &RaftCmdRequest) -> Option<&TransferLeaderRequest> {
    if !msg.has_admin_request() {
        return None;
    }
    let req = msg.get_admin_request();
    if !req.has_transfer_leader() {
        return None;
    }

    Some(req.get_transfer_leader())
}

fn make_transfer_leader_response() -> RaftCmdResponse {
    let mut response = AdminResponse::new();
    response.set_cmd_type(AdminCmdType::TransferLeader);
    response.set_transfer_leader(TransferLeaderResponse::new());
    let mut resp = RaftCmdResponse::new();
    resp.set_admin_response(response);
    resp
}<|MERGE_RESOLUTION|>--- conflicted
+++ resolved
@@ -303,22 +303,14 @@
         let peer_cache = FlatMap::default();
         let tag = format!("[region {}] {}", region.get_id(), peer_id);
 
-<<<<<<< HEAD
-        let ps = try!(PeerStorage::new(store.engine(),
-                                       store.raft_engine(),
-                                       region,
-                                       sched,
-                                       tag.clone(),
-                                       store.entry_cache_metries.clone()));
-=======
         let ps = try!(PeerStorage::new(
             store.engine(),
+            store.raft_engine(),
             region,
             sched,
             tag.clone(),
             store.entry_cache_metries.clone()
         ));
->>>>>>> 4ccb9a86
 
         let applied_index = ps.applied_index();
 
