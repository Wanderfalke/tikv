--- conflicted
+++ resolved
@@ -19,13 +19,9 @@
 
 use raftstore::store::engine::{SyncSnapshot, Snapshot, Peekable, Iterable, IterOption};
 use raftstore::store::{keys, util, PeerStorage};
-<<<<<<< HEAD
-use raftstore::Result;
 use storage::CF_DEFAULT;
-=======
 use raftstore::{Error, Result};
 
->>>>>>> ac044910
 
 /// Snapshot of a region.
 ///
@@ -126,7 +122,7 @@
                              cf: &str,
                              opts: &GetPropertiesOptions)
                              -> Result<UserProperties> {
-        let db = self.snap.get_db();
+        let db = self.lsm_snap.get_db();
         let cf = try!(db.cf_handle(cf)
             .ok_or_else(|| Error::RocksDb(format!("cf {} not found.", cf))));
 
