--- conflicted
+++ resolved
@@ -44,12 +44,7 @@
 pub const CF_WRITE: CfName = "write";
 // Cfs that should be very large generally.
 pub const LARGE_CFS: &'static [CfName] = &[CF_DEFAULT, CF_WRITE];
-<<<<<<< HEAD
 pub const ALL_CFS: &'static [CfName] = &[CF_DEFAULT, CF_LOCK, CF_WRITE];
-=======
-pub const ALL_CFS: &'static [CfName] = &[CF_DEFAULT, CF_LOCK, CF_WRITE, CF_RAFT];
-pub const DATA_CFS: &'static [CfName] = &[CF_DEFAULT, CF_LOCK, CF_WRITE];
->>>>>>> 0c6e080e
 
 // Short value max len must <= 255.
 pub const SHORT_VALUE_MAX_LEN: usize = 64;
@@ -608,8 +603,8 @@
                               end_key: Key,
                               callback: Callback<()>)
                               -> Result<()> {
-        let mut modifies = Vec::with_capacity(DATA_CFS.len());
-        for cf in DATA_CFS {
+        let mut modifies = Vec::with_capacity(ALL_CFS.len());
+        for cf in ALL_CFS {
             // We enable memtable prefix bloom for CF_WRITE column family, for delete_range
             // operation, RocksDB will add start key to the prefix bloom, and the start key
             // will go through function prefix_extractor. In our case the prefix_extractor
