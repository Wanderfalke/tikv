// Copyright 2016 PingCAP, Inc.
//
// Licensed under the Apache License, Version 2.0 (the "License");
// you may not use this file except in compliance with the License.
// You may obtain a copy of the License at
//
//     http://www.apache.org/licenses/LICENSE-2.0
//
// Unless required by applicable law or agreed to in writing, software
// distributed under the License is distributed on an "AS IS" BASIS,
// See the License for the specific language governing permissions and
// limitations under the License.

use std::time::Duration;
use std::{fs, thread};
use rand::{self, Rng};

use kvproto::eraftpb::MessageType;

use super::cluster::{Cluster, Simulator};
use super::node::new_node_cluster;
use super::server::new_server_cluster;
use super::util;
use tikv::pd::PdClient;
use tikv::storage::{CF_DEFAULT, CF_WRITE};
use tikv::raftstore::store::keys::data_key;
use tikv::raftstore::store::engine::Iterable;
use tikv::util::config::*;
use super::transport_simulate::*;

pub const REGION_MAX_SIZE: u64 = 50000;
pub const REGION_SPLIT_SIZE: u64 = 30000;

fn test_base_split_region<T: Simulator>(cluster: &mut Cluster<T>, right_derive: bool) {
    cluster.cfg.raft_store.right_derive_when_split = right_derive;
    cluster.run();

    let pd_client = cluster.pd_client.clone();

    let tbls = vec![
        (b"k22", b"k11", b"k33"),
        (b"k11", b"k00", b"k11"),
        (b"k33", b"k22", b"k33"),
    ];

    for (split_key, left_key, right_key) in tbls {
        cluster.must_put(left_key, b"v1");
        cluster.must_put(right_key, b"v3");

        // Left and right key must be in same region before split.
        let region = pd_client.get_region(left_key).unwrap();
        let region2 = pd_client.get_region(right_key).unwrap();
        assert_eq!(region.get_id(), region2.get_id());

        // Split with split_key, so left_key must in left, and right_key in right.
        cluster.must_split(&region, split_key);

        let left = pd_client.get_region(left_key).unwrap();
        let right = pd_client.get_region(right_key).unwrap();

        assert_eq!(
            region.get_id(),
            if right_derive {
                right.get_id()
            } else {
                left.get_id()
            }
        );
        assert_eq!(region.get_start_key(), left.get_start_key());
        assert_eq!(left.get_end_key(), right.get_start_key());
        assert_eq!(region.get_end_key(), right.get_end_key());

        cluster.must_put(left_key, b"vv1");
        assert_eq!(cluster.get(left_key).unwrap(), b"vv1".to_vec());

        cluster.must_put(right_key, b"vv3");
        assert_eq!(cluster.get(right_key).unwrap(), b"vv3".to_vec());

        let epoch = left.get_region_epoch().clone();
        let get = util::new_request(
            left.get_id(),
            epoch,
            vec![util::new_get_cmd(right_key)],
            false,
        );
        debug!("requesting {:?}", get);
        let resp = cluster
            .call_command_on_leader(get, Duration::from_secs(5))
            .unwrap();
        assert!(resp.get_header().has_error(), "{:?}", resp);
        assert!(
            resp.get_header().get_error().has_key_not_in_region(),
            "{:?}",
            resp
        );

    }
}

#[test]
fn test_node_base_split_region_left_derive() {
    let count = 5;
    let mut cluster = new_node_cluster(0, count);
    test_base_split_region(&mut cluster, false);
}

#[test]
fn test_node_base_split_region_right_derive() {
    let count = 5;
    let mut cluster = new_node_cluster(0, count);
    test_base_split_region(&mut cluster, true);
}

#[test]
fn test_server_base_split_region_left_derive() {
    let count = 5;
    let mut cluster = new_server_cluster(0, count);
    test_base_split_region(&mut cluster, false);
}

#[test]
fn test_server_base_split_region_right_derive() {
    let count = 5;
    let mut cluster = new_server_cluster(0, count);
    test_base_split_region(&mut cluster, true);
}

/// Keep puting random kvs until specified size limit is reached.
fn put_till_size<T: Simulator>(
    cluster: &mut Cluster<T>,
    limit: u64,
    range: &mut Iterator<Item = u64>,
) -> Vec<u8> {
    put_cf_till_size(cluster, CF_DEFAULT, limit, range)
}

fn put_cf_till_size<T: Simulator>(
    cluster: &mut Cluster<T>,
    cf: &'static str,
    limit: u64,
    range: &mut Iterator<Item = u64>,
) -> Vec<u8> {
    assert!(limit > 0);
    let mut len = 0;
    let mut rng = rand::thread_rng();
    let mut key = vec![];
    while len < limit {
        let key_id = range.next().unwrap();
        let key_str = format!("{:09}", key_id);
        key = key_str.into_bytes();
        let mut value = vec![0; 64];
        rng.fill_bytes(&mut value);
        cluster.must_put_cf(cf, &key, &value);
        // plus 1 for the extra encoding prefix
        len += key.len() as u64 + 1;
        len += value.len() as u64;
    }
    // Approximate size of memtable is inaccurate for small data,
    // we flush it to SST so we can use the size properties instead.
    cluster.must_flush(true);
    key
}

fn test_auto_split_region<T: Simulator>(cluster: &mut Cluster<T>) {
    cluster.cfg.raft_store.split_region_check_tick_interval = ReadableDuration::millis(100);
    cluster.cfg.raft_store.region_max_size = ReadableSize(REGION_MAX_SIZE);
    cluster.cfg.raft_store.region_split_size = ReadableSize(REGION_SPLIT_SIZE);

    let check_size_diff = cluster.cfg.raft_store.region_split_check_diff.0;
    let mut range = 1..;

    cluster.run();

    let pd_client = cluster.pd_client.clone();

    let region = pd_client.get_region(b"").unwrap();

    let last_key = put_till_size(cluster, REGION_SPLIT_SIZE, &mut range);

    // it should be finished in millis if split.
    thread::sleep(Duration::from_secs(1));

    let target = pd_client.get_region(&last_key).unwrap();

    assert_eq!(region, target);

    let max_key = put_cf_till_size(
        cluster,
        CF_WRITE,
        REGION_MAX_SIZE - REGION_SPLIT_SIZE + check_size_diff,
        &mut range,
    );

    thread::sleep(Duration::from_secs(1));

    let left = pd_client.get_region(b"").unwrap();
    let right = pd_client.get_region(&max_key).unwrap();

    assert_ne!(left, right);
    assert_eq!(region.get_start_key(), left.get_start_key());
    assert_eq!(right.get_start_key(), left.get_end_key());
    assert_eq!(region.get_end_key(), right.get_end_key());
    assert_eq!(pd_client.get_region(&max_key).unwrap(), right);
    assert_eq!(pd_client.get_region(left.get_end_key()).unwrap(), right);

    let middle_key = left.get_end_key();
    let leader = cluster.leader_of_region(left.get_id()).unwrap();
    let store_id = leader.get_store_id();
    let mut size = 0;
    cluster.engines[&store_id]
<<<<<<< HEAD
        .engine
        .scan(&data_key(b""),
              &data_key(middle_key),
              false,
              &mut |k, v| {
                  size += k.len() as u64;
                  size += v.len() as u64;
                  Ok(true)
              })
=======
        .scan(&data_key(b""), &data_key(middle_key), false, &mut |k, v| {
            size += k.len() as u64;
            size += v.len() as u64;
            Ok(true)
        })
>>>>>>> 4ccb9a86
        .expect("");
    assert!(size <= REGION_SPLIT_SIZE);
    // although size may be smaller than util::REGION_SPLIT_SIZE, but the diff should
    // be small.
    assert!(size > REGION_SPLIT_SIZE - 1000);

    let epoch = left.get_region_epoch().clone();
    let get = util::new_request(
        left.get_id(),
        epoch,
        vec![util::new_get_cmd(&max_key)],
        false,
    );
    let resp = cluster
        .call_command_on_leader(get, Duration::from_secs(5))
        .unwrap();
    assert!(resp.get_header().has_error());
    assert!(resp.get_header().get_error().has_key_not_in_region());
}

#[test]
fn test_node_auto_split_region() {
    let count = 5;
    let mut cluster = new_node_cluster(0, count);
    test_auto_split_region(&mut cluster);
}

#[test]
fn test_server_auto_split_region() {
    let count = 5;
    let mut cluster = new_server_cluster(0, count);
    test_auto_split_region(&mut cluster);
}

fn test_delay_split_region<T: Simulator>(cluster: &mut Cluster<T>) {
    // We use three nodes for this test.
    cluster.run();

    let pd_client = cluster.pd_client.clone();

    let region = pd_client.get_region(b"").unwrap();

    let k1 = b"k1";
    cluster.must_put(k1, b"v1");

    let k3 = b"k3";
    cluster.must_put(k3, b"v3");

    // check all nodes apply the logs.
    for i in 0..3 {
        let engine = cluster.get_engine(i + 1);
        util::must_get_equal(&engine, k1, b"v1");
        util::must_get_equal(&engine, k3, b"v3");
    }

    let leader = cluster.leader_of_region(region.get_id()).unwrap();

    // Stop a not leader peer
    let index = (1..4).find(|&x| x != leader.get_store_id()).unwrap();
    cluster.stop_node(index);

    let k2 = b"k2";
    cluster.must_split(&region, k2);

    // When the node starts, the region will try to join the raft group first,
    // so most of case, the new leader's heartbeat for split region may arrive
    // before applying the log.
    cluster.run_node(index);

    // Wait a long time to guarantee node joined.
    // TODO: we should think a better to check instead of sleep.
    util::sleep_ms(3000);

    let k4 = b"k4";
    cluster.must_put(k4, b"v4");

    assert_eq!(cluster.get(k4).unwrap(), b"v4".to_vec());

    let engine = cluster.get_engine(index);
    util::must_get_equal(&engine, k4, b"v4");
}

#[test]
fn test_node_delay_split_region() {
    let mut cluster = new_node_cluster(0, 3);
    test_delay_split_region(&mut cluster);
}

#[test]
fn test_server_delay_split_region() {
    let mut cluster = new_server_cluster(0, 3);
    test_delay_split_region(&mut cluster);
}

fn test_split_overlap_snapshot<T: Simulator>(cluster: &mut Cluster<T>) {
    // We use three nodes([1, 2, 3]) for this test.
    cluster.run();

    // guarantee node 1 is leader
    cluster.must_transfer_leader(1, util::new_peer(1, 1));
    cluster.must_put(b"k0", b"v0");
    assert_eq!(cluster.leader_of_region(1), Some(util::new_peer(1, 1)));

    let pd_client = cluster.pd_client.clone();

    // isolate node 3 for region 1.
    cluster.add_send_filter(CloneFilterFactory(RegionPacketFilter::new(1, 3)));
    cluster.must_put(b"k1", b"v1");

    let region = pd_client.get_region(b"").unwrap();

    // split (-inf, +inf) -> (-inf, k2), [k2, +inf]
    cluster.must_split(&region, b"k2");

    cluster.must_put(b"k2", b"v2");

    // node 1 and node 2 must have k2, but node 3 must not.
    for i in 1..3 {
        let engine = cluster.get_engine(i);
        util::must_get_equal(&engine, b"k2", b"v2");
    }

    let engine3 = cluster.get_engine(3);
    util::must_get_none(&engine3, b"k2");

    thread::sleep(Duration::from_secs(1));
    let snap_dir = cluster.get_snap_dir(3);
    // no snaps should be sent.
    let snapfiles: Vec<_> = fs::read_dir(snap_dir)
        .unwrap()
        .map(|p| p.unwrap().path())
        .collect();
    assert!(snapfiles.is_empty());

    cluster.clear_send_filters();
    cluster.must_put(b"k3", b"v3");

    util::sleep_ms(3000);
    // node 3 must have k3.
    util::must_get_equal(&engine3, b"k3", b"v3");
}

#[test]
fn test_node_split_overlap_snapshot() {
    let mut cluster = new_node_cluster(0, 3);
    test_split_overlap_snapshot(&mut cluster);
}

#[test]
fn test_server_split_overlap_snapshot() {
    let mut cluster = new_server_cluster(0, 3);
    test_split_overlap_snapshot(&mut cluster);
}

fn test_apply_new_version_snapshot<T: Simulator>(cluster: &mut Cluster<T>) {
    // truncate the log quickly so that we can force sending snapshot.
    cluster.cfg.raft_store.raft_log_gc_tick_interval = ReadableDuration::millis(20);
    cluster.cfg.raft_store.raft_log_gc_count_limit = 5;
    cluster.cfg.raft_store.raft_log_gc_threshold = 5;

    // We use three nodes([1, 2, 3]) for this test.
    cluster.run();

    // guarantee node 1 is leader
    cluster.must_transfer_leader(1, util::new_peer(1, 1));
    cluster.must_put(b"k0", b"v0");
    assert_eq!(cluster.leader_of_region(1), Some(util::new_peer(1, 1)));

    let pd_client = cluster.pd_client.clone();

    // isolate node 3 for region 1.
    cluster.add_send_filter(CloneFilterFactory(RegionPacketFilter::new(1, 3)));
    cluster.must_put(b"k1", b"v1");

    let region = pd_client.get_region(b"").unwrap();

    // split (-inf, +inf) -> (-inf, k2), [k2, +inf]
    cluster.must_split(&region, b"k2");
    cluster.must_put(b"k2", b"v2");

    // node 1 and node 2 must have k2, but node 3 must not.
    for i in 1..3 {
        let engine = cluster.get_engine(i);
        util::must_get_equal(&engine, b"k2", b"v2");
    }

    let engine3 = cluster.get_engine(3);
    util::must_get_none(&engine3, b"k2");

    // transfer leader to ease the preasure of store 1.
    cluster.must_transfer_leader(1, util::new_peer(2, 2));

    for _ in 0..100 {
        // write many logs to force log GC for region 1 and region 2.
        cluster.get(b"k1").unwrap();
        cluster.get(b"k2").unwrap();
    }

    cluster.clear_send_filters();

    util::sleep_ms(3000);
    // node 3 must have k1, k2.
    util::must_get_equal(&engine3, b"k1", b"v1");
    util::must_get_equal(&engine3, b"k2", b"v2");
}

#[test]
fn test_node_apply_new_version_snapshot() {
    let mut cluster = new_node_cluster(0, 3);
    test_apply_new_version_snapshot(&mut cluster);
}

#[test]
fn test_server_apply_new_version_snapshot() {
    let mut cluster = new_server_cluster(0, 3);
    test_apply_new_version_snapshot(&mut cluster);
}

fn test_split_with_stale_peer<T: Simulator>(cluster: &mut Cluster<T>) {
    // disable raft log gc.
    cluster.cfg.raft_store.raft_log_gc_tick_interval = ReadableDuration::secs(60);

    let pd_client = cluster.pd_client.clone();
    // Disable default max peer count check.
    pd_client.disable_default_rule();

    let r1 = cluster.run_conf_change();

    // add peer (2,2) to region 1.
    pd_client.must_add_peer(r1, util::new_peer(2, 2));

    // add peer (3,3) to region 1.
    pd_client.must_add_peer(r1, util::new_peer(3, 3));

    cluster.must_put(b"k0", b"v0");
    // check node 3 has k0.
    let engine3 = cluster.get_engine(3);
    util::must_get_equal(&engine3, b"k0", b"v0");

    // guarantee node 1 is leader.
    cluster.must_transfer_leader(r1, util::new_peer(1, 1));

    // isolate node 3 for region 1.
    // only filter MsgAppend to avoid election when recover.
    cluster.add_send_filter(CloneFilterFactory(
        RegionPacketFilter::new(1, 3).msg_type(MessageType::MsgAppend),
    ));

    let region = pd_client.get_region(b"").unwrap();

    // split (-inf, +inf) -> (-inf, k2), [k2, +inf]
    cluster.must_split(&region, b"k2");
    cluster.must_put(b"k2", b"v2");

    let region2 = pd_client.get_region(b"k2").unwrap();

    // remove peer3 in region 2.
    let peer3 = util::find_peer(&region2, 3).unwrap();
    pd_client.must_remove_peer(region2.get_id(), peer3.clone());

    // clear isolation so node 3 can split region 1.
    // now node 3 has a stale peer for region 2, but
    // it will be removed soon.
    cluster.clear_send_filters();
    cluster.must_put(b"k1", b"v1");

    // check node 3 has k1
    util::must_get_equal(&engine3, b"k1", b"v1");

    // split [k2, +inf) -> [k2, k3), [k3, +inf]
    cluster.must_split(&region2, b"k3");
    let region3 = pd_client.get_region(b"k3").unwrap();
    // region 3 can't contain node 3.
    assert_eq!(region3.get_peers().len(), 2);
    assert!(util::find_peer(&region3, 3).is_none());

    let new_peer_id = pd_client.alloc_id().unwrap();
    // add peer (3, new_peer_id) to region 3
    pd_client.must_add_peer(region3.get_id(), util::new_peer(3, new_peer_id));

    cluster.must_put(b"k3", b"v3");
    // node 3 must have k3.
    util::must_get_equal(&engine3, b"k3", b"v3");
}

#[test]
fn test_node_split_with_stale_peer() {
    let mut cluster = new_node_cluster(0, 3);
    test_split_with_stale_peer(&mut cluster);
}

#[test]
fn test_server_split_with_stale_peer() {
    let mut cluster = new_server_cluster(0, 3);
    test_split_with_stale_peer(&mut cluster);
}

fn test_split_region_diff_check<T: Simulator>(cluster: &mut Cluster<T>) {
    let region_max_size = 2000;
    let region_split_size = 1000;
    cluster.cfg.raft_store.split_region_check_tick_interval = ReadableDuration::millis(100);
    cluster.cfg.raft_store.region_split_check_diff = ReadableSize(10);
    cluster.cfg.raft_store.region_max_size = ReadableSize(region_max_size);
    cluster.cfg.raft_store.region_split_size = ReadableSize(region_split_size);
    cluster.cfg.raft_store.raft_log_gc_tick_interval = ReadableDuration::secs(20);

    let mut range = 1..;

    cluster.run();

    let pd_client = cluster.pd_client.clone();

    // The default size index distance is too large for small data,
    // we flush multiple times to generate more size index handles.
    for _ in 0..10 {
        put_till_size(cluster, region_max_size, &mut range);
    }

    // Peer will split when size of region meet region_max_size,
    // so assume the last region_max_size of data is not involved in split,
    // there will be at least (region_max_size * 10 - region_max_size) / region_split_size regions.
    // But region_max_size of data should be split too, so there will be at least 2 more regions.
    let min_region_cnt = (region_max_size * 10 - region_max_size) / region_split_size + 2;

    let mut try_cnt = 0;
    loop {
        util::sleep_ms(20);
        let region_cnt = pd_client.get_split_count() + 1;
        if region_cnt >= min_region_cnt as usize {
            return;
        }
        try_cnt += 1;
        if try_cnt == 500 {
            panic!(
                "expect split cnt {}, but got {}",
                min_region_cnt,
                region_cnt
            );
        }
    }
}

#[test]
fn test_server_split_region_diff_check() {
    let count = 1;
    let mut cluster = new_server_cluster(0, count);
    test_split_region_diff_check(&mut cluster);
}

#[test]
fn test_node_split_region_diff_check() {
    let count = 1;
    let mut cluster = new_node_cluster(0, count);
    test_split_region_diff_check(&mut cluster);
}

fn test_split_stale_epoch<T: Simulator>(cluster: &mut Cluster<T>, right_derive: bool) {
    cluster.cfg.raft_store.right_derive_when_split = right_derive;
    cluster.run();
    let pd_client = cluster.pd_client.clone();
    let old = pd_client.get_region(b"k1").unwrap();
    // Construct a get command using old region meta.
    let get = util::new_request(
        old.get_id(),
        old.get_region_epoch().clone(),
        vec![util::new_get_cmd(b"k1")],
        false,
    );
    cluster.must_split(&old, b"k2");
    let left = pd_client.get_region(b"k1").unwrap();
    let right = pd_client.get_region(b"k3").unwrap();

    let resp = cluster
        .call_command_on_leader(get, Duration::from_secs(5))
        .unwrap();
    assert!(resp.get_header().has_error());
    assert!(resp.get_header().get_error().has_stale_epoch());
    if right_derive {
        assert_eq!(
            resp.get_header()
                .get_error()
                .get_stale_epoch()
                .get_new_regions(),
            &[right, left]
        );
    } else {
        assert_eq!(
            resp.get_header()
                .get_error()
                .get_stale_epoch()
                .get_new_regions(),
            &[left, right]
        );
    }
}

#[test]
fn test_server_split_stale_epoch_left_derive() {
    let mut cluster = new_server_cluster(0, 3);
    test_split_stale_epoch(&mut cluster, false);
}

#[test]
fn test_server_split_stale_epoch_right_derive() {
    let mut cluster = new_server_cluster(0, 3);
    test_split_stale_epoch(&mut cluster, true);
}

#[test]
fn test_node_split_stale_epoch_left_derive() {
    let mut cluster = new_node_cluster(0, 3);
    test_split_stale_epoch(&mut cluster, false);
}

#[test]
fn test_node_split_stale_epoch_right_derive() {
    let mut cluster = new_node_cluster(0, 3);
    test_split_stale_epoch(&mut cluster, true);
}


// For the peer which is the leader of the region before split,
// it should campaigns immediately. and then this peer may take the leadership earlier.
// `test_quick_election_after_split` is a helper function for testing this feature.
fn test_quick_election_after_split<T: Simulator>(cluster: &mut Cluster<T>) {
    // Calculate the reserved time before a new campaign after split.
    let reserved_time = Duration::from_millis(
        cluster.cfg.raft_store.raft_base_tick_interval.as_millis() * 2,
    );

    cluster.run();
    cluster.must_put(b"k1", b"v1");
    cluster.must_put(b"k3", b"v3");
    let region = cluster.get_region(b"k1");
    let old_leader = cluster.leader_of_region(region.get_id()).unwrap();

    cluster.must_split(&region, b"k2");

    // Wait for the peer of new region to start campaign.
    thread::sleep(reserved_time);

    // The campaign should always succeeds in the ideal test environment.
    let new_region = cluster.get_region(b"k3");
    // Ensure the new leader is established for the newly split region, and it shares the
    // same store with the leader of old region.
    let new_leader = cluster.query_leader(old_leader.get_store_id(), new_region.get_id());
    assert!(new_leader.is_some());
}

#[test]
fn test_node_quick_election_after_split() {
    let mut cluster = new_node_cluster(0, 3);
    test_quick_election_after_split(&mut cluster);
}

#[test]
fn test_server_quick_election_after_split() {
    let mut cluster = new_server_cluster(0, 3);
    test_quick_election_after_split(&mut cluster);
}<|MERGE_RESOLUTION|>--- conflicted
+++ resolved
@@ -208,23 +208,12 @@
     let store_id = leader.get_store_id();
     let mut size = 0;
     cluster.engines[&store_id]
-<<<<<<< HEAD
         .engine
-        .scan(&data_key(b""),
-              &data_key(middle_key),
-              false,
-              &mut |k, v| {
-                  size += k.len() as u64;
-                  size += v.len() as u64;
-                  Ok(true)
-              })
-=======
         .scan(&data_key(b""), &data_key(middle_key), false, &mut |k, v| {
             size += k.len() as u64;
             size += v.len() as u64;
             Ok(true)
         })
->>>>>>> 4ccb9a86
         .expect("");
     assert!(size <= REGION_SPLIT_SIZE);
     // although size may be smaller than util::REGION_SPLIT_SIZE, but the diff should
