--- conflicted
+++ resolved
@@ -11,15 +11,10 @@
 // See the License for the specific language governing permissions and
 // limitations under the License.
 
-<<<<<<< HEAD
-use std::sync::{Arc, mpsc};
+use std::sync::{mpsc, Arc};
 use std::path::Path;
-use tikv::raftstore::store::{keys, Peekable, SnapManager, create_event_loop, bootstrap_store,
-                             Engines};
-=======
-use std::sync::{mpsc, Arc};
-use tikv::raftstore::store::{bootstrap_store, create_event_loop, keys, Peekable, SnapManager};
->>>>>>> 4ccb9a86
+use tikv::raftstore::store::{bootstrap_store, create_event_loop, keys, Engines, Peekable,
+                             SnapManager};
 use tikv::server::Node;
 use tikv::storage::ALL_CFS;
 use tikv::util::rocksdb;
@@ -55,18 +50,15 @@
 
     let mut event_loop = create_event_loop(&cfg.raft_store).unwrap();
     let simulate_trans = SimulateTransport::new(ChannelTransport::new());
-<<<<<<< HEAD
     let tmp_path = TempDir::new("test_cluster").unwrap();
-    let engine = Arc::new(rocksdb::new_engine(tmp_path.path().to_str().unwrap(), ALL_CFS).unwrap());
+    let engine = Arc::new(
+        rocksdb::new_engine(tmp_path.path().to_str().unwrap(), ALL_CFS).unwrap(),
+    );
     let tmp_path_raft = tmp_path.path().join(Path::new("raft"));
-    let raft_engine = Arc::new(rocksdb::new_engine(tmp_path_raft.to_str().unwrap(), &[]).unwrap());
+    let raft_engine = Arc::new(
+        rocksdb::new_engine(tmp_path_raft.to_str().unwrap(), &[]).unwrap(),
+    );
     let engines = Engines::new(engine.clone(), raft_engine.clone());
-=======
-    let tmp_engine = TempDir::new("test_cluster").unwrap();
-    let engine = Arc::new(
-        rocksdb::new_engine(tmp_engine.path().to_str().unwrap(), ALL_CFS).unwrap(),
-    );
->>>>>>> 4ccb9a86
     let tmp_mgr = TempDir::new("test_cluster").unwrap();
 
     let mut node = Node::new(
@@ -88,22 +80,14 @@
 
     // now anthoer node at same time begin bootstrap node, but panic after prepared bootstrap
     // now rocksDB must have some prepare data
-<<<<<<< HEAD
     bootstrap_store(&engines, 0, 1).unwrap();
     let region = node.prepare_bootstrap_cluster(&engines, 1).unwrap();
-    assert!(engine.get_msg::<metapb::Region>(&keys::prepare_bootstrap_key())
-        .unwrap()
-        .is_some());
-=======
-    bootstrap_store(&engine, 0, 1).unwrap();
-    let region = node.prepare_bootstrap_cluster(&engine, 1).unwrap();
     assert!(
         engine
             .get_msg::<metapb::Region>(&keys::prepare_bootstrap_key())
             .unwrap()
             .is_some()
     );
->>>>>>> 4ccb9a86
     let region_state_key = keys::region_state_key(region.get_id());
     assert!(
         engine
@@ -113,22 +97,9 @@
     );
 
     // try to restart this node, will clear the prepare data
-<<<<<<< HEAD
-    node.start(event_loop,
-               engines,
-               simulate_trans,
-               snap_mgr,
-               snapshot_status_receiver)
-        .unwrap();
-    assert!(engine.clone()
-        .get_msg::<metapb::Region>(&keys::prepare_bootstrap_key())
-        .unwrap()
-        .is_none());
-    assert!(engine.get_msg::<RegionLocalState>(&region_state_key).unwrap().is_none());
-=======
     node.start(
         event_loop,
-        engine.clone(),
+        engines,
         simulate_trans,
         snap_mgr,
         snapshot_status_receiver,
@@ -146,7 +117,6 @@
             .unwrap()
             .is_none()
     );
->>>>>>> 4ccb9a86
     assert_eq!(pd_client.get_regions_number() as u32, 1);
     node.stop().unwrap();
 }
