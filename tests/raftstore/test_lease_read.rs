// Copyright 2016 PingCAP, Inc.
//
// Licensed under the Apache License, Version 2.0 (the "License");
// you may not use this file except in compliance with the License.
// You may obtain a copy of the License at
//
//     http://www.apache.org/licenses/LICENSE-2.0
//
// Unless required by applicable law or agreed to in writing, software
// distributed under the License is distributed on an "AS IS" BASIS,
// See the License for the specific language governing permissions and
// limitations under the License.

//! A module contains test cases for lease read on Raft leader.

use std::thread;
use std::sync::{Arc, RwLock};
use std::sync::atomic::*;
use std::time::*;
use std::collections::HashSet;

use kvproto::eraftpb::{ConfChangeType, MessageType};
use kvproto::metapb::{Peer, Region};
use kvproto::raft_cmdpb::CmdType;
use kvproto::raft_serverpb::{RaftLocalState, RaftMessage};
use tikv::raftstore::{Error, Result};
use tikv::raftstore::store::keys;
use tikv::raftstore::store::engine::Peekable;
use tikv::util::{escape, HandyRwLock};
use tikv::util::config::*;

use super::cluster::{Cluster, Simulator};
use super::node::new_node_cluster;
use super::transport_simulate::*;
use super::util::*;

#[derive(Clone, Default)]
struct LeaseReadFilter {
    ctx: Arc<RwLock<HashSet<Vec<u8>>>>,
    take: bool,
}

impl Filter<RaftMessage> for LeaseReadFilter {
    fn before(&self, msgs: &mut Vec<RaftMessage>) -> Result<()> {
        let mut ctx = self.ctx.wl();
        for m in msgs {
            let msg = m.mut_message();
            if msg.get_msg_type() == MessageType::MsgHeartbeat && !msg.get_context().is_empty() {
                ctx.insert(msg.get_context().to_owned());
            }
            if self.take {
                msg.take_context();
            }
        }
        Ok(())
    }
}

// Issue a read request on the specified peer.
fn read_on_peer<T: Simulator>(
    cluster: &mut Cluster<T>,
    peer: Peer,
    region: Region,
    key: &[u8],
    timeout: Duration,
) -> Result<Vec<u8>> {
    let mut request = new_request(
        region.get_id(),
        region.get_region_epoch().clone(),
        vec![new_get_cmd(key)],
        false,
    );
    request.mut_header().set_peer(peer);
    let mut resp = try!(cluster.call_command(request, timeout));
    if resp.get_header().has_error() {
        return Err(Error::Other(
            box_err!(resp.mut_header().take_error().take_message()),
        ));
    }
    assert_eq!(resp.get_responses().len(), 1);
    assert_eq!(resp.get_responses()[0].get_cmd_type(), CmdType::Get);
    let mut get = resp.mut_responses()[0].take_get();
    assert!(get.has_value());
    Ok(get.take_value())
}

fn must_read_on_peer<T: Simulator>(
    cluster: &mut Cluster<T>,
    peer: Peer,
    region: Region,
    key: &[u8],
    value: &[u8],
) {
    let timeout = Duration::from_secs(1);
    match read_on_peer(cluster, peer, region, key, timeout) {
        Ok(v) => if v != value {
            panic!(
                "read key {}, expect value {}, got {}",
                escape(key),
                escape(value),
                escape(&v)
            )
        },
        Err(e) => panic!("failed to read for key {}, err {:?}", escape(key), e),
    }
}

fn must_error_read_on_peer<T: Simulator>(
    cluster: &mut Cluster<T>,
    peer: Peer,
    region: Region,
    key: &[u8],
    timeout: Duration,
) {
    if let Ok(value) = read_on_peer(cluster, peer, region, key, timeout) {
        panic!(
            "key {}, expect error but got {}",
            escape(key),
            escape(&value)
        );
    }
}

// A helper function for testing the lease reads and lease renewing.
// The leader keeps a record of its leader lease, and uses the system's
// monotonic raw clocktime to check whether its lease has expired.
// If the leader lease has not expired, when the leader receives a read request
//   1. with `read_quorum == false`, the leader will serve it by reading local data.
//      This way of handling request is called "lease read".
//   2. with `read_quorum == true`, the leader will serve it by doing index read (see raft's doc).
//      This way of handling request is called "index read".
// If the leader lease has expired, leader will serve both kinds of requests by index read, and
// propose an no-op entry to raft quorum to renew the lease.
// No matter what status the leader lease is, a write request is always served by writing a Raft
// log to the Raft quorum. It is called "consistent write". All writes are consistent writes.
// Every time the leader performs a consistent read/write, it will try to renew its lease.
fn test_renew_lease<T: Simulator>(cluster: &mut Cluster<T>) {
    // Avoid triggering the log compaction in this test case.
    cluster.cfg.raft_store.raft_log_gc_threshold = 100;
    // Increase the Raft tick interval to make this test case running reliably.
    cluster.cfg.raft_store.raft_base_tick_interval = ReadableDuration::millis(50);
    // Use large election timeout to make leadership stable.
    cluster.cfg.raft_store.raft_election_timeout_ticks = 10000;

    let max_lease = Duration::from_secs(2);
    cluster.cfg.raft_store.raft_store_max_leader_lease = ReadableDuration(max_lease);

    let node_id = 1u64;
    let store_id = 1u64;
    let peer = new_peer(store_id, node_id);
    cluster.pd_client.disable_default_rule();
    let region_id = cluster.run_conf_change();
    for id in 2..cluster.engines.len() as u64 + 1 {
        cluster.pd_client.must_add_peer(region_id, new_peer(id, id));
    }

    // Write the initial value for a key.
    let key = b"k";
    cluster.must_put(key, b"v1");
    // Force `peer` to become leader.
    let region = cluster.get_region(key);
    let region_id = region.get_id();
    cluster.must_transfer_leader(region_id, peer.clone());
    let engine = cluster.get_raft_engine(store_id);
    let state_key = keys::raft_state_key(region_id);
<<<<<<< HEAD
    let state: RaftLocalState = engine.get_msg(&state_key).unwrap().unwrap();
=======
    let state: RaftLocalState = engine
        .get_msg_cf(storage::CF_RAFT, &state_key)
        .unwrap()
        .unwrap();
>>>>>>> 4ccb9a86
    let last_index = state.get_last_index();

    let detector = LeaseReadFilter::default();
    cluster.add_send_filter(CloneFilterFactory(detector.clone()));

    // Issue a read request and check the value on response.
    must_read_on_peer(cluster, peer.clone(), region.clone(), key, b"v1");
    assert_eq!(detector.ctx.rl().len(), 0);

    let mut expect_lease_read = 0;

    if cluster.engines.len() > 1 {
        // Wait for the leader lease to expire.
        thread::sleep(max_lease);

        // Issue a read request and check the value on response.
        must_read_on_peer(cluster, peer.clone(), region.clone(), key, b"v1");

        // Check if the leader does a index read and renewed its lease.
        assert_eq!(cluster.leader_of_region(region_id), Some(peer.clone()));
        expect_lease_read += 1;
        assert_eq!(detector.ctx.rl().len(), expect_lease_read);
    }

    // Wait for the leader lease to expire.
    thread::sleep(max_lease);

    // Issue a write request.
    cluster.must_put(key, b"v2");

    // Check if the leader has renewed its lease so that it can do lease read.
    assert_eq!(cluster.leader_of_region(region_id), Some(peer.clone()));
<<<<<<< HEAD
    let state: RaftLocalState = engine.get_msg(&state_key).unwrap().unwrap();
=======
    let state: RaftLocalState = engine
        .get_msg_cf(storage::CF_RAFT, &state_key)
        .unwrap()
        .unwrap();
>>>>>>> 4ccb9a86
    assert_eq!(state.get_last_index(), last_index + 1);

    // Issue a read request and check the value on response.
    must_read_on_peer(cluster, peer.clone(), region.clone(), key, b"v2");

    // Check if the leader does a local read.
    assert_eq!(detector.ctx.rl().len(), expect_lease_read);
}

#[test]
fn test_one_node_renew_lease() {
    let count = 1;
    let mut cluster = new_node_cluster(0, count);
    test_renew_lease(&mut cluster);
}

#[test]
fn test_node_renew_lease() {
    let count = 3;
    let mut cluster = new_node_cluster(0, count);
    test_renew_lease(&mut cluster);
}

// A helper function for testing the lease reads when the lease has expired.
// If the leader lease has expired, there may be new leader elected and
// the old leader will fail to renew its lease.
fn test_lease_expired<T: Simulator>(cluster: &mut Cluster<T>) {
    let pd_client = cluster.pd_client.clone();
    // Disable default max peer number check.
    pd_client.disable_default_rule();

    // Avoid triggering the log compaction in this test case.
    cluster.cfg.raft_store.raft_log_gc_threshold = 100;
    // Increase the Raft tick interval to make this test case running reliably.
    cluster.cfg.raft_store.raft_base_tick_interval = ReadableDuration::millis(50);

    let election_timeout = cluster.cfg.raft_store.raft_base_tick_interval.0 *
        cluster.cfg.raft_store.raft_election_timeout_ticks as u32;
    let node_id = 3u64;
    let store_id = 3u64;
    let peer = new_peer(store_id, node_id);
    cluster.run();

    // Write the initial value for a key.
    let key = b"k";
    cluster.must_put(key, b"v1");
    // Force `peer` to become leader.
    let region = cluster.get_region(key);
    let region_id = region.get_id();
    cluster.must_transfer_leader(region_id, peer.clone());

    // Isolate the leader `peer` from other peers.
    cluster.add_send_filter(IsolationFilterFactory::new(store_id));

    // Wait for the leader lease to expire and a new leader is elected.
    thread::sleep(election_timeout * 2);

    // Issue a read request and check the value on response.
    must_error_read_on_peer(
        cluster,
        peer.clone(),
        region.clone(),
        key,
        Duration::from_secs(1),
    );
}

#[test]
fn test_node_lease_expired() {
    let count = 3;
    let mut cluster = new_node_cluster(0, count);
    test_lease_expired(&mut cluster);
}

// A helper function for testing the leader holds unsafe lease during the leader transfer
// procedure, so it will not do lease read.
// Since raft will not propose any request during leader transfer procedure, consistent read/write
// could not be performed neither.
// When leader transfer procedure aborts later, the leader would use and update the lease as usual.
fn test_lease_unsafe_during_leader_transfers<T: Simulator>(cluster: &mut Cluster<T>) {
    // Avoid triggering the log compaction in this test case.
    cluster.cfg.raft_store.raft_log_gc_threshold = 100;
    // Increase the Raft tick interval to make this test case running reliably.
    cluster.cfg.raft_store.raft_base_tick_interval = ReadableDuration::millis(50);

    let base_tick = cluster.cfg.raft_store.raft_base_tick_interval.0;
    let election_timeout = base_tick * cluster.cfg.raft_store.raft_election_timeout_ticks as u32;
    cluster.cfg.raft_store.raft_store_max_leader_lease = ReadableDuration(election_timeout);

    let store_id = 1u64;
    let peer = new_peer(store_id, 1);
    let peer3_store_id = 3u64;
    let peer3 = new_peer(peer3_store_id, 3);
    cluster.run();

    let detector = LeaseReadFilter::default();
    cluster.add_send_filter(CloneFilterFactory(detector.clone()));

    // write the initial value for a key.
    let key = b"k";
    cluster.must_put(key, b"v1");
    // Force `peer1` to became leader.
    let region = cluster.get_region(key);
    let region_id = region.get_id();
    cluster.must_transfer_leader(region_id, peer.clone());

    // Issue a read request and check the value on response.
    must_read_on_peer(cluster, peer.clone(), region.clone(), key, b"v1");

    let engine = cluster.get_raft_engine(store_id);
    let state_key = keys::raft_state_key(region_id);
<<<<<<< HEAD
    let state: RaftLocalState = engine.get_msg(&state_key).unwrap().unwrap();
=======
    let state: RaftLocalState = engine
        .get_msg_cf(storage::CF_RAFT, &state_key)
        .unwrap()
        .unwrap();
>>>>>>> 4ccb9a86
    let last_index = state.get_last_index();

    // Check if the leader does a local read.
    must_read_on_peer(cluster, peer.clone(), region.clone(), key, b"v1");
<<<<<<< HEAD
    let state: RaftLocalState = engine.get_msg(&state_key).unwrap().unwrap();
=======
    let state: RaftLocalState = engine
        .get_msg_cf(storage::CF_RAFT, &state_key)
        .unwrap()
        .unwrap();
>>>>>>> 4ccb9a86
    assert_eq!(state.get_last_index(), last_index);
    assert_eq!(detector.ctx.rl().len(), 0);

    // Drop MsgTimeoutNow to `peer3` so that the leader transfer procedure would abort later.
    cluster.add_send_filter(CloneFilterFactory(
        RegionPacketFilter::new(region_id, peer3_store_id)
            .msg_type(MessageType::MsgTimeoutNow)
            .direction(Direction::Recv),
    ));

    // Issue a transfer leader request to transfer leader from `peer` to `peer3`.
    cluster.transfer_leader(region_id, peer3);

    // Delay a while to ensure transfer leader procedure is triggered inside raft module.
    thread::sleep(election_timeout / 2);

    // Issue a read request and it will fall back to read index.
    must_read_on_peer(cluster, peer.clone(), region.clone(), key, b"v1");
    assert_eq!(detector.ctx.rl().len(), 1);

    // And read index should not update lease.
    must_read_on_peer(cluster, peer.clone(), region.clone(), key, b"v1");
    assert_eq!(detector.ctx.rl().len(), 2);

    // Make sure the leader transfer procedure timeouts.
    thread::sleep(election_timeout * 2);

    // Then the leader transfer procedure aborts, now the leader could do lease read or consistent
    // read/write and renew/reuse the lease as usual.

    // Issue a read request and check the value on response.
    must_read_on_peer(cluster, peer.clone(), region.clone(), key, b"v1");
    assert_eq!(detector.ctx.rl().len(), 3);

    // Check if the leader also propose an entry to renew its lease.
<<<<<<< HEAD
    let state: RaftLocalState = engine.get_msg(&state_key).unwrap().unwrap();
=======
    let state: RaftLocalState = engine
        .get_msg_cf(storage::CF_RAFT, &state_key)
        .unwrap()
        .unwrap();
>>>>>>> 4ccb9a86
    assert_eq!(state.get_last_index(), last_index + 1);

    // wait some time for the proposal to be applied.
    thread::sleep(election_timeout / 2);

    // Check if the leader does a local read.
    must_read_on_peer(cluster, peer.clone(), region.clone(), key, b"v1");
<<<<<<< HEAD
    let state: RaftLocalState = engine.get_msg(&state_key).unwrap().unwrap();
=======
    let state: RaftLocalState = engine
        .get_msg_cf(storage::CF_RAFT, &state_key)
        .unwrap()
        .unwrap();
>>>>>>> 4ccb9a86
    assert_eq!(state.get_last_index(), last_index + 1);
    assert_eq!(detector.ctx.rl().len(), 3);
}

#[test]
fn test_node_lease_unsafe_during_leader_transfers() {
    let count = 3;
    let mut cluster = new_node_cluster(0, count);
    test_lease_unsafe_during_leader_transfers(&mut cluster);
}

/// test whether the read index callback will be handled when a region is destroyed.
/// If it's not handled properly, it will cause dead lock in transaction scheduler.
#[test]
fn test_node_callback_when_destroyed() {
    let count = 3;
    let mut cluster = new_node_cluster(0, count);
    cluster.run();
    cluster.must_put(b"k1", b"v1");
    let leader = cluster.leader_of_region(1).unwrap();
    let cc = new_change_peer_request(ConfChangeType::RemoveNode, leader.clone());
    let epoch = cluster.get_region_epoch(1);
    let req = new_admin_request(1, &epoch, cc);
    // so the leader can't commit the conf change yet.
    let block = Arc::new(AtomicBool::new(true));
    cluster.add_send_filter(CloneFilterFactory(
        RegionPacketFilter::new(1, leader.get_store_id())
            .msg_type(MessageType::MsgAppendResponse)
            .direction(Direction::Recv)
            .when(block.clone()),
    ));
    let mut filter = LeaseReadFilter::default();
    filter.take = true;
    // so the leader can't perform read index.
    cluster.add_send_filter(CloneFilterFactory(filter.clone()));
    // it always timeout, no need to wait.
    let _ = cluster.call_command_on_leader(req, Duration::from_millis(500));

    let get = new_get_cmd(b"k1");
    let req = new_request(1, epoch, vec![get], true);
    block.store(false, Ordering::SeqCst);
    let resp = cluster
        .call_command_on_leader(req, Duration::from_secs(3))
        .unwrap();
    assert!(
        !filter.ctx.rl().is_empty(),
        "read index should be performed"
    );
    assert!(
        resp.get_header().get_error().has_region_not_found(),
        "{:?}",
        resp
    );
}<|MERGE_RESOLUTION|>--- conflicted
+++ resolved
@@ -163,14 +163,7 @@
     cluster.must_transfer_leader(region_id, peer.clone());
     let engine = cluster.get_raft_engine(store_id);
     let state_key = keys::raft_state_key(region_id);
-<<<<<<< HEAD
-    let state: RaftLocalState = engine.get_msg(&state_key).unwrap().unwrap();
-=======
-    let state: RaftLocalState = engine
-        .get_msg_cf(storage::CF_RAFT, &state_key)
-        .unwrap()
-        .unwrap();
->>>>>>> 4ccb9a86
+    let state: RaftLocalState = engine.get_msg(&state_key).unwrap().unwrap();
     let last_index = state.get_last_index();
 
     let detector = LeaseReadFilter::default();
@@ -203,14 +196,7 @@
 
     // Check if the leader has renewed its lease so that it can do lease read.
     assert_eq!(cluster.leader_of_region(region_id), Some(peer.clone()));
-<<<<<<< HEAD
-    let state: RaftLocalState = engine.get_msg(&state_key).unwrap().unwrap();
-=======
-    let state: RaftLocalState = engine
-        .get_msg_cf(storage::CF_RAFT, &state_key)
-        .unwrap()
-        .unwrap();
->>>>>>> 4ccb9a86
+    let state: RaftLocalState = engine.get_msg(&state_key).unwrap().unwrap();
     assert_eq!(state.get_last_index(), last_index + 1);
 
     // Issue a read request and check the value on response.
@@ -322,26 +308,12 @@
 
     let engine = cluster.get_raft_engine(store_id);
     let state_key = keys::raft_state_key(region_id);
-<<<<<<< HEAD
-    let state: RaftLocalState = engine.get_msg(&state_key).unwrap().unwrap();
-=======
-    let state: RaftLocalState = engine
-        .get_msg_cf(storage::CF_RAFT, &state_key)
-        .unwrap()
-        .unwrap();
->>>>>>> 4ccb9a86
+    let state: RaftLocalState = engine.get_msg(&state_key).unwrap().unwrap();
     let last_index = state.get_last_index();
 
     // Check if the leader does a local read.
     must_read_on_peer(cluster, peer.clone(), region.clone(), key, b"v1");
-<<<<<<< HEAD
-    let state: RaftLocalState = engine.get_msg(&state_key).unwrap().unwrap();
-=======
-    let state: RaftLocalState = engine
-        .get_msg_cf(storage::CF_RAFT, &state_key)
-        .unwrap()
-        .unwrap();
->>>>>>> 4ccb9a86
+    let state: RaftLocalState = engine.get_msg(&state_key).unwrap().unwrap();
     assert_eq!(state.get_last_index(), last_index);
     assert_eq!(detector.ctx.rl().len(), 0);
 
@@ -377,14 +349,7 @@
     assert_eq!(detector.ctx.rl().len(), 3);
 
     // Check if the leader also propose an entry to renew its lease.
-<<<<<<< HEAD
-    let state: RaftLocalState = engine.get_msg(&state_key).unwrap().unwrap();
-=======
-    let state: RaftLocalState = engine
-        .get_msg_cf(storage::CF_RAFT, &state_key)
-        .unwrap()
-        .unwrap();
->>>>>>> 4ccb9a86
+    let state: RaftLocalState = engine.get_msg(&state_key).unwrap().unwrap();
     assert_eq!(state.get_last_index(), last_index + 1);
 
     // wait some time for the proposal to be applied.
@@ -392,14 +357,7 @@
 
     // Check if the leader does a local read.
     must_read_on_peer(cluster, peer.clone(), region.clone(), key, b"v1");
-<<<<<<< HEAD
-    let state: RaftLocalState = engine.get_msg(&state_key).unwrap().unwrap();
-=======
-    let state: RaftLocalState = engine
-        .get_msg_cf(storage::CF_RAFT, &state_key)
-        .unwrap()
-        .unwrap();
->>>>>>> 4ccb9a86
+    let state: RaftLocalState = engine.get_msg(&state_key).unwrap().unwrap();
     assert_eq!(state.get_last_index(), last_index + 1);
     assert_eq!(detector.ctx.rl().len(), 3);
 }
