--- conflicted
+++ resolved
@@ -28,19 +28,11 @@
 use tikv::server::resolve::{self, Task as ResolveTask};
 use tikv::server::transport::ServerRaftStoreRouter;
 use tikv::server::transport::RaftStoreRouter;
-<<<<<<< HEAD
-use tikv::raftstore::{Error, Result, store};
-use tikv::raftstore::store::{Msg as StoreMsg, SnapManager, Engines};
+use tikv::raftstore::{store, Error, Result};
+use tikv::raftstore::store::{Engines, Msg as StoreMsg, SnapManager};
 use tikv::util::transport::SendCh;
 use tikv::util::worker::Worker;
-use tikv::storage::{Engine, CfName};
-=======
-use tikv::raftstore::{store, Error, Result};
-use tikv::raftstore::store::{Msg as StoreMsg, SnapManager};
-use tikv::util::transport::SendCh;
-use tikv::util::worker::Worker;
-use tikv::storage::{CfName, Engine, ALL_CFS};
->>>>>>> 4ccb9a86
+use tikv::storage::{CfName, Engine};
 use kvproto::raft_serverpb::{self, RaftMessage};
 use kvproto::raft_cmdpb::*;
 
@@ -86,12 +78,13 @@
 
 impl Simulator for ServerCluster {
     #[allow(useless_format)]
-    fn run_node(&mut self,
-                node_id: u64,
-                mut cfg: TiKvConfig,
-                engine: Arc<DB>,
-                raft_engine: Arc<DB>)
-                -> u64 {
+    fn run_node(
+        &mut self,
+        node_id: u64,
+        mut cfg: TiKvConfig,
+        engine: Arc<DB>,
+        raft_engine: Arc<DB>,
+    ) -> u64 {
         assert!(node_id == 0 || !self.metas.contains_key(&node_id));
 
         let (tmp_str, tmp) = if node_id == 0 || !self.snap_paths.contains_key(&node_id) {
@@ -143,19 +136,7 @@
         let simulate_trans = SimulateTransport::new(trans.clone());
 
         // Create node.
-<<<<<<< HEAD
         let engines = Engines::new(engine.clone(), raft_engine.clone());
-        let mut node = Node::new(&mut event_loop,
-                                 &cfg.server,
-                                 &cfg.raft_store,
-                                 self.pd_client.clone());
-        node.start(event_loop,
-                   engines,
-                   simulate_trans.clone(),
-                   snap_mgr.clone(),
-                   snap_status_receiver)
-            .unwrap();
-=======
         let mut node = Node::new(
             &mut event_loop,
             &cfg.server,
@@ -164,12 +145,11 @@
         );
         node.start(
             event_loop,
-            engine,
+            engines,
             simulate_trans.clone(),
             snap_mgr.clone(),
             snap_status_receiver,
         ).unwrap();
->>>>>>> 4ccb9a86
         assert!(node_id == 0 || node_id == node.id());
         let node_id = node.id();
         if let Some(tmp) = tmp {
