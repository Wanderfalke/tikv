--- conflicted
+++ resolved
@@ -160,48 +160,19 @@
 }
 
 impl Simulator for NodeCluster {
-    fn run_node(&mut self,
-                node_id: u64,
-                cfg: TiKvConfig,
-                engine: Arc<DB>,
-                raft_engine: Arc<DB>)
-                -> u64 {
+    fn run_node(
+        &mut self,
+        node_id: u64,
+        cfg: TiKvConfig,
+        engine: Arc<DB>,
+        raft_engine: Arc<DB>,
+    ) -> u64 {
         assert!(node_id == 0 || !self.nodes.contains_key(&node_id));
 
         let mut event_loop = create_event_loop(&cfg.raft_store).unwrap();
         let (snap_status_sender, snap_status_receiver) = mpsc::channel();
 
         let simulate_trans = SimulateTransport::new(self.trans.clone());
-<<<<<<< HEAD
-        let mut node = Node::new(&mut event_loop,
-                                 &cfg.server,
-                                 &cfg.raft_store,
-                                 self.pd_client.clone());
-
-        let (snap_mgr, tmp) = if node_id == 0 ||
-                                 !self.trans.rl().snap_paths.contains_key(&node_id) {
-            let tmp = TempDir::new("test_cluster").unwrap();
-            let snap_mgr = SnapManager::new(tmp.path().to_str().unwrap(),
-                                            Some(node.get_sendch()),
-                                            cfg.raft_store.use_sst_file_snapshot);
-            (snap_mgr, Some(tmp))
-        } else {
-            let trans = self.trans.rl();
-            let &(ref snap_mgr, _) = &trans.snap_paths[&node_id];
-            (snap_mgr.clone(), None)
-        };
-
-        let engines = Engines::new(engine.clone(), raft_engine.clone());
-        node.start(event_loop,
-                   engines,
-                   simulate_trans.clone(),
-                   snap_mgr.clone(),
-                   snap_status_receiver)
-            .unwrap();
-        assert!(engine.get_msg::<metapb::Region>(&keys::prepare_bootstrap_key())
-            .unwrap()
-            .is_none());
-=======
         let mut node = Node::new(
             &mut event_loop,
             &cfg.server,
@@ -224,9 +195,10 @@
                 (snap_mgr.clone(), None)
             };
 
+        let engines = Engines::new(engine.clone(), raft_engine.clone());
         node.start(
             event_loop,
-            engine.clone(),
+            engines,
             simulate_trans.clone(),
             snap_mgr.clone(),
             snap_status_receiver,
@@ -237,7 +209,6 @@
                 .unwrap()
                 .is_none()
         );
->>>>>>> 4ccb9a86
         assert!(node_id == 0 || node_id == node.id());
         debug!(
             "node_id: {} tmp: {:?}",
